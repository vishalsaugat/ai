import { GoogleAuthOptions } from 'google-auth-library';
import {
  LanguageModelV1,
  NoSuchModelError,
  ProviderV1,
} from '@ai-sdk/provider';
import {
  FetchFunction,
  loadApiKey,
  withoutTrailingSlash,
} from '@ai-sdk/provider-utils';
import { AnthropicMessagesLanguageModel } from './anthropic-messages-language-model';
import {
  AnthropicMessagesModelId,
  AnthropicMessagesSettings,
} from './anthropic-messages-settings';
import { anthropicTools } from './anthropic-tools';

export interface AnthropicProvider extends ProviderV1 {
  /**
Creates a model for text generation.
*/
  (
    modelId: AnthropicMessagesModelId,
    settings?: AnthropicMessagesSettings,
  ): LanguageModelV1;

  /**
Creates a model for text generation.
*/
  languageModel(
    modelId: AnthropicMessagesModelId,
    settings?: AnthropicMessagesSettings,
  ): LanguageModelV1;

  /**
@deprecated Use `.languageModel()` instead.
*/
  chat(
    modelId: AnthropicMessagesModelId,
    settings?: AnthropicMessagesSettings,
  ): LanguageModelV1;

  /**
@deprecated Use `.languageModel()` instead.
   */
  messages(
    modelId: AnthropicMessagesModelId,
    settings?: AnthropicMessagesSettings,
  ): LanguageModelV1;

  /**
Anthropic-specific computer use tool.
   */
  tools: typeof anthropicTools;
}

export interface AnthropicProviderSettings {
  /**
Use a different URL prefix for API calls, e.g. to use proxy servers.
The default prefix is `https://api.anthropic.com/v1`.
   */
  baseURL?: string;

  /**
@deprecated Use `baseURL` instead.
   */
  baseUrl?: string;

  /**
API key that is being send using the `x-api-key` header.
It defaults to the `ANTHROPIC_API_KEY` environment variable.
   */
  apiKey?: string;

  /**
Custom headers to include in the requests.
     */
  headers?: Record<string, string>;

  /**
Custom fetch implementation. You can use it as a middleware to intercept requests,
or to provide a custom fetch implementation for e.g. testing.
    */
  fetch?: FetchFunction;

  googleAuthOptions?: GoogleAuthOptions;

  generateId?: () => string;
}

/**
Create an Anthropic provider instance.
 */
export function createAnthropic(
  options: AnthropicProviderSettings = {},
): AnthropicProvider {
  const baseURL =
    withoutTrailingSlash(options.baseURL ?? options.baseUrl) ??
    'https://api.anthropic.com/v1';

  const getHeaders = () => ({
<<<<<<< HEAD
=======
    'anthropic-version': '2023-06-01',
    'anthropic-beta': 'computer-use-2024-10-22',
    'x-api-key': loadApiKey({
      apiKey: options.apiKey,
      environmentVariableName: 'ANTHROPIC_API_KEY',
      description: 'Anthropic',
    }),
>>>>>>> 3a2d8886
    ...options.headers,
  });

  const createChatModel = (
    modelId: AnthropicMessagesModelId,
    settings: AnthropicMessagesSettings = {},
  ) =>
    new AnthropicMessagesLanguageModel(modelId, settings, {
      provider: 'anthropic.messages',
      baseURL,
      headers: getHeaders,
      fetch: options.fetch,
      googleAuthOptions: options.googleAuthOptions
    });

  const provider = function (
    modelId: AnthropicMessagesModelId,
    settings?: AnthropicMessagesSettings,
  ) {
    if (new.target) {
      throw new Error(
        'The Anthropic model function cannot be called with the new keyword.',
      );
    }

    return createChatModel(modelId, settings);
  };

  provider.languageModel = createChatModel;
  provider.chat = createChatModel;
  provider.messages = createChatModel;
  provider.textEmbeddingModel = (modelId: string) => {
    throw new NoSuchModelError({ modelId, modelType: 'textEmbeddingModel' });
  };

  provider.tools = anthropicTools;

  return provider as AnthropicProvider;
}

/**
Default Anthropic provider instance.
 */
export const anthropic = createAnthropic();<|MERGE_RESOLUTION|>--- conflicted
+++ resolved
@@ -100,16 +100,6 @@
     'https://api.anthropic.com/v1';
 
   const getHeaders = () => ({
-<<<<<<< HEAD
-=======
-    'anthropic-version': '2023-06-01',
-    'anthropic-beta': 'computer-use-2024-10-22',
-    'x-api-key': loadApiKey({
-      apiKey: options.apiKey,
-      environmentVariableName: 'ANTHROPIC_API_KEY',
-      description: 'Anthropic',
-    }),
->>>>>>> 3a2d8886
     ...options.headers,
   });
 

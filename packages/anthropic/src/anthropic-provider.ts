--- conflicted
+++ resolved
@@ -1,13 +1,5 @@
-<<<<<<< HEAD
 import { GoogleAuthOptions } from 'google-auth-library';
-import { loadApiKey, withoutTrailingSlash } from '@ai-sdk/provider-utils';
-=======
-import {
-  FetchFunction,
-  loadApiKey,
-  withoutTrailingSlash,
-} from '@ai-sdk/provider-utils';
->>>>>>> 398174dc
+import { loadApiKey, withoutTrailingSlash, FetchFunction } from '@ai-sdk/provider-utils';
 import { AnthropicMessagesLanguageModel } from './anthropic-messages-language-model';
 import {
   AnthropicMessagesModelId,

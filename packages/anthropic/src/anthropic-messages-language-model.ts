--- conflicted
+++ resolved
@@ -266,7 +266,6 @@
   ): Promise<Awaited<ReturnType<LanguageModelV1['doStream']>>> {
     const { args, warnings } = await this.getArgs(options);
 
-<<<<<<< HEAD
     let { ...otherHeaders } = this.config.headers();
     const { googleAuthOptions } = this.config;
     if (googleAuthOptions) {
@@ -283,14 +282,6 @@
       url: `${this.config.baseURL}`,
       headers: otherHeaders,
       body: { ...args, stream: true },
-=======
-    const body = { ...args, stream: true };
-
-    const { responseHeaders, value: response } = await postJsonToApi({
-      url: `${this.config.baseURL}/messages`,
-      headers: this.getHeaders(options.headers),
-      body,
->>>>>>> 3a2d8886
       failedResponseHandler: anthropicFailedResponseHandler,
       successfulResponseHandler: createEventSourceResponseHandler(
         anthropicMessagesChunkSchema,

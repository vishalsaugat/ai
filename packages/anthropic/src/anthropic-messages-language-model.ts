import {
  LanguageModelV1,
  LanguageModelV1CallWarning,
  LanguageModelV1FinishReason,
  LanguageModelV1FunctionToolCall,
  LanguageModelV1ProviderMetadata,
  LanguageModelV1StreamPart,
  UnsupportedFunctionalityError,
} from '@ai-sdk/provider';
import {
  FetchFunction,
  ParseResult,
  Resolvable,
  combineHeaders,
  createEventSourceResponseHandler,
  createJsonResponseHandler,
  postJsonToApi,
  resolve,
} from '@ai-sdk/provider-utils';
import { GoogleAuthOptions, GoogleAuth } from 'google-auth-library';
import { z } from 'zod';
import { anthropicFailedResponseHandler } from './anthropic-error';
import {
  AnthropicMessagesModelId,
  AnthropicMessagesSettings,
} from './anthropic-messages-settings';
import { convertToAnthropicMessagesPrompt } from './convert-to-anthropic-messages-prompt';
import { mapAnthropicStopReason } from './map-anthropic-stop-reason';
import { prepareTools } from './anthropic-prepare-tools';

type AnthropicMessagesConfig = {
  provider: string;
  baseURL: string;
<<<<<<< HEAD
  headers: () => Record<string, string | undefined | any>;
  fetch?: FetchFunction;
  googleAuthOptions?: GoogleAuthOptions;
=======
  headers: Resolvable<Record<string, string | undefined>>;
  fetch?: FetchFunction;
  buildRequestUrl?: (baseURL: string, isStreaming: boolean) => string;
  transformRequestBody?: (args: Record<string, any>) => Record<string, any>;
>>>>>>> 926ba36c
};

export class AnthropicMessagesLanguageModel implements LanguageModelV1 {
  readonly specificationVersion = 'v1';
  readonly defaultObjectGenerationMode = 'tool';
  readonly supportsImageUrls = false;

  readonly modelId: AnthropicMessagesModelId;
  readonly settings: AnthropicMessagesSettings;

  private readonly config: AnthropicMessagesConfig;

  constructor(
    modelId: AnthropicMessagesModelId,
    settings: AnthropicMessagesSettings,
    config: AnthropicMessagesConfig,
  ) {
    this.modelId = modelId;
    this.settings = settings;
    this.config = config;
  }

  get provider(): string {
    return this.config.provider;
  }

  private async getArgs({
    mode,
    prompt,
    maxTokens,
    temperature,
    topP,
    topK,
    frequencyPenalty,
    presencePenalty,
    stopSequences,
    responseFormat,
    seed,
  }: Parameters<LanguageModelV1['doGenerate']>[0]) {
    const type = mode.type;

    const warnings: LanguageModelV1CallWarning[] = [];

    if (frequencyPenalty != null) {
      warnings.push({
        type: 'unsupported-setting',
        setting: 'frequencyPenalty',
      });
    }

    if (presencePenalty != null) {
      warnings.push({
        type: 'unsupported-setting',
        setting: 'presencePenalty',
      });
    }

    if (seed != null) {
      warnings.push({
        type: 'unsupported-setting',
        setting: 'seed',
      });
    }

    if (responseFormat != null && responseFormat.type !== 'text') {
      warnings.push({
        type: 'unsupported-setting',
        setting: 'responseFormat',
        details: 'JSON response format is not supported.',
      });
    }

    const { prompt: messagesPrompt, betas: messagesBetas } =
      convertToAnthropicMessagesPrompt({
        prompt,
      });

    const baseArgs = {
      "anthropic_version": "vertex-2023-10-16",
      // model id:
      // model: this.modelId,

      // standardized settings:
      max_tokens: maxTokens ?? 4096, // 4096: max model output tokens TODO remove
      temperature,
      top_k: topK,
      top_p: topP,
      stop_sequences: stopSequences,

      // prompt:
      system: messagesPrompt.system,
      messages: messagesPrompt.messages,
    };

    switch (type) {
      case 'regular': {
        const {
          tools,
          tool_choice,
          toolWarnings,
          betas: toolsBetas,
        } = prepareTools(mode);

        return {
          args: { ...baseArgs, tools, tool_choice },
          warnings: [...warnings, ...toolWarnings],
          betas: new Set([...messagesBetas, ...toolsBetas]),
        };
      }

      case 'object-json': {
        throw new UnsupportedFunctionalityError({
          functionality: 'json-mode object generation',
        });
      }

      case 'object-tool': {
        const { name, description, parameters } = mode.tool;

        return {
          args: {
            ...baseArgs,
            tools: [{ name, description, input_schema: parameters }],
            tool_choice: { type: 'tool', name },
          },
          warnings,
          betas: messagesBetas,
        };
      }

      default: {
        const _exhaustiveCheck: never = type;
        throw new Error(`Unsupported type: ${_exhaustiveCheck}`);
      }
    }
  }

  private async getHeaders({
    betas,
    headers,
  }: {
    betas: Set<string>;
    headers: Record<string, string | undefined> | undefined;
  }) {
    return combineHeaders(
      await resolve(this.config.headers),
      betas.size > 0 ? { 'anthropic-beta': Array.from(betas).join(',') } : {},
      headers,
    );
  }

  private buildRequestUrl(isStreaming: boolean): string {
    return (
      this.config.buildRequestUrl?.(this.config.baseURL, isStreaming) ??
      `${this.config.baseURL}/messages`
    );
  }

  private transformRequestBody(args: Record<string, any>): Record<string, any> {
    return this.config.transformRequestBody?.(args) ?? args;
  }

  async doGenerate(
    options: Parameters<LanguageModelV1['doGenerate']>[0],
  ): Promise<Awaited<ReturnType<LanguageModelV1['doGenerate']>>> {
    const { args, warnings, betas } = await this.getArgs(options);

    let { ...otherHeaders } = this.config.headers();
    const { googleAuthOptions } = this.config;
    if (googleAuthOptions) {
      const googleAuth = new GoogleAuth({
        scopes: 'https://www.googleapis.com/auth/cloud-platform',
        credentials: googleAuthOptions.credentials,
      });
      const client = await googleAuth.getClient();
      const { token } = await client.getAccessToken();
      otherHeaders['Authorization'] = `Bearer ${token}`;
    }

    const { responseHeaders, value: response } = await postJsonToApi({
<<<<<<< HEAD
      url: `${this.config.baseURL}`,
      headers: otherHeaders,
      body: args,
=======
      url: this.buildRequestUrl(false),
      headers: await this.getHeaders({ betas, headers: options.headers }),
      body: this.transformRequestBody(args),
>>>>>>> 926ba36c
      failedResponseHandler: anthropicFailedResponseHandler,
      successfulResponseHandler: createJsonResponseHandler(
        anthropicMessagesResponseSchema,
      ),
      abortSignal: options.abortSignal,
      fetch: this.config.fetch,
    });

    const { messages: rawPrompt, ...rawSettings } = args;

    // extract text
    let text = '';
    for (const content of response.content) {
      if (content.type === 'text') {
        text += content.text;
      }
    }

    // extract tool calls
    let toolCalls: LanguageModelV1FunctionToolCall[] | undefined = undefined;
    if (response.content.some(content => content.type === 'tool_use')) {
      toolCalls = [];
      for (const content of response.content) {
        if (content.type === 'tool_use') {
          toolCalls.push({
            toolCallType: 'function',
            toolCallId: content.id,
            toolName: content.name,
            args: JSON.stringify(content.input),
          });
        }
      }
    }

    return {
      text,
      toolCalls,
      finishReason: mapAnthropicStopReason(response.stop_reason),
      usage: {
        promptTokens: response.usage.input_tokens,
        completionTokens: response.usage.output_tokens,
      },
      rawCall: { rawPrompt, rawSettings },
      rawResponse: { headers: responseHeaders },
      response: {
        id: response.id ?? undefined,
        modelId: response.model ?? undefined,
      },
      warnings,
<<<<<<< HEAD
      providerMetadata:
        this.settings.cacheControl === true
          ? {
              anthropic: {
                cacheCreationInputTokens:
                  response.usage.cache_creation_input_tokens ?? null,
                cacheReadInputTokens:
                  response.usage.cache_read_input_tokens ?? null,
              },
            }
          : undefined,
      // request: { body: JSON.stringify(args) },
=======
      providerMetadata: {
        anthropic: {
          cacheCreationInputTokens:
            response.usage.cache_creation_input_tokens ?? null,
          cacheReadInputTokens: response.usage.cache_read_input_tokens ?? null,
        },
      },
      request: { body: JSON.stringify(args) },
>>>>>>> 926ba36c
    };
  }

  async doStream(
    options: Parameters<LanguageModelV1['doStream']>[0],
  ): Promise<Awaited<ReturnType<LanguageModelV1['doStream']>>> {
<<<<<<< HEAD
    const { args, warnings } = await this.getArgs(options);

    let { ...otherHeaders } = this.config.headers();
    const { googleAuthOptions } = this.config;
    if (googleAuthOptions) {
      const googleAuth = new GoogleAuth({
        scopes: 'https://www.googleapis.com/auth/cloud-platform',
        credentials: googleAuthOptions.credentials,
      });
      const client = await googleAuth.getClient();
      const { token } = await client.getAccessToken();
      otherHeaders['Authorization'] = `Bearer ${token}`;
    }

    const { responseHeaders, value: response } = await postJsonToApi({
      url: `${this.config.baseURL}`,
      headers: otherHeaders,
      body: { ...args, stream: true },
=======
    const { args, warnings, betas } = await this.getArgs(options);
    const body = { ...args, stream: true };

    const { responseHeaders, value: response } = await postJsonToApi({
      url: this.buildRequestUrl(true),
      headers: await this.getHeaders({ betas, headers: options.headers }),
      body: this.transformRequestBody(body),
>>>>>>> 926ba36c
      failedResponseHandler: anthropicFailedResponseHandler,
      successfulResponseHandler: createEventSourceResponseHandler(
        anthropicMessagesChunkSchema,
      ),
      abortSignal: options.abortSignal,
      fetch: this.config.fetch,
    });

    const { messages: rawPrompt, ...rawSettings } = args;

    let finishReason: LanguageModelV1FinishReason = 'unknown';
    const usage: { promptTokens: number; completionTokens: number } = {
      promptTokens: Number.NaN,
      completionTokens: Number.NaN,
    };

    const toolCallContentBlocks: Record<
      number,
      {
        toolCallId: string;
        toolName: string;
        jsonText: string;
      }
    > = {};

    let providerMetadata: LanguageModelV1ProviderMetadata | undefined =
      undefined;

    const self = this;
    return {
      stream: response.pipeThrough(
        new TransformStream<
          ParseResult<z.infer<typeof anthropicMessagesChunkSchema>>,
          LanguageModelV1StreamPart
        >({
          transform(chunk, controller) {
            if (!chunk.success) {
              controller.enqueue({ type: 'error', error: chunk.error });
              return;
            }

            const value = chunk.value;

            switch (value.type) {
              case 'ping': {
                return; // ignored
              }

              case 'content_block_start': {
                const contentBlockType = value.content_block.type;

                switch (contentBlockType) {
                  case 'text': {
                    return; // ignored
                  }

                  case 'tool_use': {
                    toolCallContentBlocks[value.index] = {
                      toolCallId: value.content_block.id,
                      toolName: value.content_block.name,
                      jsonText: '',
                    };
                    return;
                  }

                  default: {
                    const _exhaustiveCheck: never = contentBlockType;
                    throw new Error(
                      `Unsupported content block type: ${_exhaustiveCheck}`,
                    );
                  }
                }
              }

              case 'content_block_stop': {
                // when finishing a tool call block, send the full tool call:
                if (toolCallContentBlocks[value.index] != null) {
                  const contentBlock = toolCallContentBlocks[value.index];

                  controller.enqueue({
                    type: 'tool-call',
                    toolCallType: 'function',
                    toolCallId: contentBlock.toolCallId,
                    toolName: contentBlock.toolName,
                    args: contentBlock.jsonText,
                  });

                  delete toolCallContentBlocks[value.index];
                }

                return;
              }

              case 'content_block_delta': {
                const deltaType = value.delta.type;
                switch (deltaType) {
                  case 'text_delta': {
                    controller.enqueue({
                      type: 'text-delta',
                      textDelta: value.delta.text,
                    });

                    return;
                  }

                  case 'input_json_delta': {
                    const contentBlock = toolCallContentBlocks[value.index];

                    controller.enqueue({
                      type: 'tool-call-delta',
                      toolCallType: 'function',
                      toolCallId: contentBlock.toolCallId,
                      toolName: contentBlock.toolName,
                      argsTextDelta: value.delta.partial_json,
                    });

                    contentBlock.jsonText += value.delta.partial_json;

                    return;
                  }

                  default: {
                    const _exhaustiveCheck: never = deltaType;
                    throw new Error(
                      `Unsupported delta type: ${_exhaustiveCheck}`,
                    );
                  }
                }
              }

              case 'message_start': {
                usage.promptTokens = value.message.usage.input_tokens;
                usage.completionTokens = value.message.usage.output_tokens;

                providerMetadata = {
                  anthropic: {
                    cacheCreationInputTokens:
                      value.message.usage.cache_creation_input_tokens ?? null,
                    cacheReadInputTokens:
                      value.message.usage.cache_read_input_tokens ?? null,
                  },
                };

                controller.enqueue({
                  type: 'response-metadata',
                  id: value.message.id ?? undefined,
                  modelId: value.message.model ?? undefined,
                });

                return;
              }

              case 'message_delta': {
                usage.completionTokens = value.usage.output_tokens;
                finishReason = mapAnthropicStopReason(value.delta.stop_reason);
                return;
              }

              case 'message_stop': {
                controller.enqueue({
                  type: 'finish',
                  finishReason,
                  usage,
                  providerMetadata,
                });
                return;
              }

              case 'error': {
                controller.enqueue({ type: 'error', error: value.error });
                return;
              }

              default: {
                const _exhaustiveCheck: never = value;
                throw new Error(`Unsupported chunk type: ${_exhaustiveCheck}`);
              }
            }
          },
        }),
      ),
      rawCall: { rawPrompt, rawSettings },
      rawResponse: { headers: responseHeaders },
      warnings,
      // request: { body: JSON.stringify(body) },
    };
  }
}

// limited version of the schema, focussed on what is needed for the implementation
// this approach limits breakages when the API changes and increases efficiency
const anthropicMessagesResponseSchema = z.object({
  type: z.literal('message'),
  id: z.string().nullish(),
  model: z.string().nullish(),
  content: z.array(
    z.discriminatedUnion('type', [
      z.object({
        type: z.literal('text'),
        text: z.string(),
      }),
      z.object({
        type: z.literal('tool_use'),
        id: z.string(),
        name: z.string(),
        input: z.unknown(),
      }),
    ]),
  ),
  stop_reason: z.string().nullish(),
  usage: z.object({
    input_tokens: z.number(),
    output_tokens: z.number(),
    cache_creation_input_tokens: z.number().nullish(),
    cache_read_input_tokens: z.number().nullish(),
  }),
});

// limited version of the schema, focussed on what is needed for the implementation
// this approach limits breakages when the API changes and increases efficiency
const anthropicMessagesChunkSchema = z.discriminatedUnion('type', [
  z.object({
    type: z.literal('message_start'),
    message: z.object({
      id: z.string().nullish(),
      model: z.string().nullish(),
      usage: z.object({
        input_tokens: z.number(),
        output_tokens: z.number(),
        cache_creation_input_tokens: z.number().nullish(),
        cache_read_input_tokens: z.number().nullish(),
      }),
    }),
  }),
  z.object({
    type: z.literal('content_block_start'),
    index: z.number(),
    content_block: z.discriminatedUnion('type', [
      z.object({
        type: z.literal('text'),
        text: z.string(),
      }),
      z.object({
        type: z.literal('tool_use'),
        id: z.string(),
        name: z.string(),
      }),
    ]),
  }),
  z.object({
    type: z.literal('content_block_delta'),
    index: z.number(),
    delta: z.discriminatedUnion('type', [
      z.object({
        type: z.literal('input_json_delta'),
        partial_json: z.string(),
      }),
      z.object({
        type: z.literal('text_delta'),
        text: z.string(),
      }),
    ]),
  }),
  z.object({
    type: z.literal('content_block_stop'),
    index: z.number(),
  }),
  z.object({
    type: z.literal('error'),
    error: z.object({
      type: z.string(),
      message: z.string(),
    }),
  }),
  z.object({
    type: z.literal('message_delta'),
    delta: z.object({ stop_reason: z.string().nullish() }),
    usage: z.object({ output_tokens: z.number() }),
  }),
  z.object({
    type: z.literal('message_stop'),
  }),
  z.object({
    type: z.literal('ping'),
  }),
]);<|MERGE_RESOLUTION|>--- conflicted
+++ resolved
@@ -31,16 +31,10 @@
 type AnthropicMessagesConfig = {
   provider: string;
   baseURL: string;
-<<<<<<< HEAD
-  headers: () => Record<string, string | undefined | any>;
-  fetch?: FetchFunction;
-  googleAuthOptions?: GoogleAuthOptions;
-=======
   headers: Resolvable<Record<string, string | undefined>>;
   fetch?: FetchFunction;
   buildRequestUrl?: (baseURL: string, isStreaming: boolean) => string;
   transformRequestBody?: (args: Record<string, any>) => Record<string, any>;
->>>>>>> 926ba36c
 };
 
 export class AnthropicMessagesLanguageModel implements LanguageModelV1 {
@@ -221,15 +215,9 @@
     }
 
     const { responseHeaders, value: response } = await postJsonToApi({
-<<<<<<< HEAD
-      url: `${this.config.baseURL}`,
-      headers: otherHeaders,
-      body: args,
-=======
       url: this.buildRequestUrl(false),
       headers: await this.getHeaders({ betas, headers: options.headers }),
       body: this.transformRequestBody(args),
->>>>>>> 926ba36c
       failedResponseHandler: anthropicFailedResponseHandler,
       successfulResponseHandler: createJsonResponseHandler(
         anthropicMessagesResponseSchema,
@@ -279,20 +267,6 @@
         modelId: response.model ?? undefined,
       },
       warnings,
-<<<<<<< HEAD
-      providerMetadata:
-        this.settings.cacheControl === true
-          ? {
-              anthropic: {
-                cacheCreationInputTokens:
-                  response.usage.cache_creation_input_tokens ?? null,
-                cacheReadInputTokens:
-                  response.usage.cache_read_input_tokens ?? null,
-              },
-            }
-          : undefined,
-      // request: { body: JSON.stringify(args) },
-=======
       providerMetadata: {
         anthropic: {
           cacheCreationInputTokens:
@@ -301,33 +275,12 @@
         },
       },
       request: { body: JSON.stringify(args) },
->>>>>>> 926ba36c
     };
   }
 
   async doStream(
     options: Parameters<LanguageModelV1['doStream']>[0],
   ): Promise<Awaited<ReturnType<LanguageModelV1['doStream']>>> {
-<<<<<<< HEAD
-    const { args, warnings } = await this.getArgs(options);
-
-    let { ...otherHeaders } = this.config.headers();
-    const { googleAuthOptions } = this.config;
-    if (googleAuthOptions) {
-      const googleAuth = new GoogleAuth({
-        scopes: 'https://www.googleapis.com/auth/cloud-platform',
-        credentials: googleAuthOptions.credentials,
-      });
-      const client = await googleAuth.getClient();
-      const { token } = await client.getAccessToken();
-      otherHeaders['Authorization'] = `Bearer ${token}`;
-    }
-
-    const { responseHeaders, value: response } = await postJsonToApi({
-      url: `${this.config.baseURL}`,
-      headers: otherHeaders,
-      body: { ...args, stream: true },
-=======
     const { args, warnings, betas } = await this.getArgs(options);
     const body = { ...args, stream: true };
 
@@ -335,7 +288,6 @@
       url: this.buildRequestUrl(true),
       headers: await this.getHeaders({ betas, headers: options.headers }),
       body: this.transformRequestBody(body),
->>>>>>> 926ba36c
       failedResponseHandler: anthropicFailedResponseHandler,
       successfulResponseHandler: createEventSourceResponseHandler(
         anthropicMessagesChunkSchema,

--- conflicted
+++ resolved
@@ -1,11 +1,6 @@
 {
-<<<<<<< HEAD
   "name": "@vishalai/anthropic",
-  "version": "0.0.35",
-=======
-  "name": "@ai-sdk/anthropic",
   "version": "0.0.47",
->>>>>>> 398174dc
   "license": "Apache-2.0",
   "sideEffects": false,
   "main": "./dist/index.js",
@@ -34,14 +29,9 @@
     }
   },
   "dependencies": {
-<<<<<<< HEAD
     "google-auth-library": "^9.10.0",
-    "@ai-sdk/provider": "0.0.14",
-    "@ai-sdk/provider-utils": "1.0.5"
-=======
     "@ai-sdk/provider": "0.0.21",
     "@ai-sdk/provider-utils": "1.0.16"
->>>>>>> 398174dc
   },
   "devDependencies": {
     "@types/node": "^18",

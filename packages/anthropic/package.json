{
<<<<<<< HEAD
  "name": "@vishalai/anthropic",
  "version": "0.0.57",
=======
  "name": "@ai-sdk/anthropic",
  "version": "0.0.53",
>>>>>>> 3a2d8886
  "license": "Apache-2.0",
  "sideEffects": false,
  "main": "./dist/index.js",
  "module": "./dist/index.mjs",
  "types": "./dist/index.d.ts",
  "files": [
    "dist/**/*",
    "CHANGELOG.md"
  ],
  "scripts": {
    "build": "tsup",
    "clean": "rm -rf dist",
    "dev": "tsup --watch",
    "lint": "eslint \"./**/*.ts*\"",
    "type-check": "tsc --noEmit",
    "prettier-check": "prettier --check \"./**/*.ts*\"",
    "test": "echo 1",
    "test:edge": "vitest --config vitest.edge.config.js --run",
    "test:node": "vitest --config vitest.node.config.js --run"
  },
  "exports": {
    "./package.json": "./package.json",
    ".": {
      "types": "./dist/index.d.ts",
      "import": "./dist/index.mjs",
      "require": "./dist/index.js"
    }
  },
  "dependencies": {
<<<<<<< HEAD
    "google-auth-library": "^9.10.0",
    "@ai-sdk/provider": "0.0.24",
    "@ai-sdk/provider-utils": "1.0.20"
=======
    "@ai-sdk/provider": "0.0.26",
    "@ai-sdk/provider-utils": "1.0.22"
>>>>>>> 3a2d8886
  },
  "devDependencies": {
    "@types/node": "^18",
    "@vercel/ai-tsconfig": "workspace:*",
    "tsup": "^8",
    "typescript": "5.5.4",
    "zod": "3.23.8"
  },
  "peerDependencies": {
    "zod": "^3.0.0"
  },
  "engines": {
    "node": ">=18"
  },
  "publishConfig": {
    "access": "public"
  },
  "homepage": "https://sdk.vercel.ai/docs",
  "repository": {
    "type": "git",
    "url": "git+https://github.com/vercel/ai.git"
  },
  "bugs": {
    "url": "https://github.com/vercel/ai/issues"
  },
  "keywords": [
    "ai"
  ]
}<|MERGE_RESOLUTION|>--- conflicted
+++ resolved
@@ -1,11 +1,6 @@
 {
-<<<<<<< HEAD
   "name": "@vishalai/anthropic",
-  "version": "0.0.57",
-=======
-  "name": "@ai-sdk/anthropic",
-  "version": "0.0.53",
->>>>>>> 3a2d8886
+  "version": "0.0.58",
   "license": "Apache-2.0",
   "sideEffects": false,
   "main": "./dist/index.js",
@@ -35,14 +30,9 @@
     }
   },
   "dependencies": {
-<<<<<<< HEAD
     "google-auth-library": "^9.10.0",
-    "@ai-sdk/provider": "0.0.24",
-    "@ai-sdk/provider-utils": "1.0.20"
-=======
     "@ai-sdk/provider": "0.0.26",
     "@ai-sdk/provider-utils": "1.0.22"
->>>>>>> 3a2d8886
   },
   "devDependencies": {
     "@types/node": "^18",

--- conflicted
+++ resolved
@@ -1,11 +1,6 @@
 {
-<<<<<<< HEAD
-  "name": "@vishalai/anthropic",
-  "version": "0.0.58",
-=======
   "name": "@ai-sdk/anthropic",
-  "version": "1.1.9",
->>>>>>> 926ba36c
+  "version": "0.0.53",
   "license": "Apache-2.0",
   "sideEffects": false,
   "main": "./dist/index.js",
@@ -42,14 +37,8 @@
     }
   },
   "dependencies": {
-<<<<<<< HEAD
-    "google-auth-library": "^9.10.0",
     "@ai-sdk/provider": "0.0.26",
     "@ai-sdk/provider-utils": "1.0.22"
-=======
-    "@ai-sdk/provider": "1.0.8",
-    "@ai-sdk/provider-utils": "2.1.9"
->>>>>>> 926ba36c
   },
   "devDependencies": {
     "@types/node": "^18",

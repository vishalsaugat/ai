--- conflicted
+++ resolved
@@ -1,11 +1,6 @@
 {
-<<<<<<< HEAD
   "name": "@vishalai/google-vertex",
-  "version": "0.0.43",
-=======
-  "name": "@ai-sdk/google-vertex",
   "version": "2.1.17",
->>>>>>> 926ba36c
   "license": "Apache-2.0",
   "sideEffects": false,
   "main": "./dist/index.js",

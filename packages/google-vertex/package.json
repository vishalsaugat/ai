{
<<<<<<< HEAD
  "name": "@vishalai/google-vertex",
  "version": "0.0.39",
=======
  "name": "@ai-sdk/google-vertex",
  "version": "0.0.40",
>>>>>>> 80a03c5f
  "license": "Apache-2.0",
  "sideEffects": false,
  "main": "./dist/index.js",
  "module": "./dist/index.mjs",
  "types": "./dist/index.d.ts",
  "files": [
    "dist/**/*",
    "CHANGELOG.md"
  ],
  "scripts": {
    "build": "tsup",
    "clean": "rm -rf dist",
    "dev": "tsup --watch",
    "lint": "eslint \"./**/*.ts*\"",
    "type-check": "tsc --noEmit",
    "prettier-check": "prettier --check \"./**/*.ts*\"",
    "test": "pnpm test:node && pnpm test:edge",
    "test:edge": "vitest --config vitest.edge.config.js --run",
    "test:node": "vitest --config vitest.node.config.js --run"
  },
  "exports": {
    "./package.json": "./package.json",
    ".": {
      "types": "./dist/index.d.ts",
      "import": "./dist/index.mjs",
      "require": "./dist/index.js"
    }
  },
  "dependencies": {
    "@ai-sdk/provider": "0.0.24",
    "@ai-sdk/provider-utils": "1.0.20",
    "json-schema": "0.4.0"
  },
  "devDependencies": {
    "@google-cloud/vertexai": "^1.6.0",
    "@types/json-schema": "7.0.15",
    "@types/node": "^18",
    "@vercel/ai-tsconfig": "workspace:*",
    "tsup": "^8",
    "typescript": "5.5.4"
  },
  "peerDependencies": {
    "@google-cloud/vertexai": "^1.6.0"
  },
  "engines": {
    "node": ">=18"
  },
  "publishConfig": {
    "access": "public"
  },
  "homepage": "https://sdk.vercel.ai/docs",
  "repository": {
    "type": "git",
    "url": "git+https://github.com/vercel/ai.git"
  },
  "bugs": {
    "url": "https://github.com/vercel/ai/issues"
  },
  "keywords": [
    "ai"
  ]
}<|MERGE_RESOLUTION|>--- conflicted
+++ resolved
@@ -1,11 +1,6 @@
 {
-<<<<<<< HEAD
   "name": "@vishalai/google-vertex",
-  "version": "0.0.39",
-=======
-  "name": "@ai-sdk/google-vertex",
   "version": "0.0.40",
->>>>>>> 80a03c5f
   "license": "Apache-2.0",
   "sideEffects": false,
   "main": "./dist/index.js",

# ai

<<<<<<< HEAD
=======
## 3.4.26

### Patch Changes

- 57f39ea: feat (ai/core): support multi-modal tool results in convertToCoreMessages

## 3.4.25

### Patch Changes

- 6e0fa1c: fix (ai/core): wait for tool results to arrive before sending finish event

## 3.4.24

### Patch Changes

- d92fd9f: feat (ui/svelte): support Svelte 5 peer dependency
- Updated dependencies [d92fd9f]
  - @ai-sdk/svelte@0.0.56

## 3.4.23

### Patch Changes

- 8301e41: fix (ai/react): update React peer dependency version to allow rc releases.
- Updated dependencies [8301e41]
  - @ai-sdk/react@0.0.68

## 3.4.22

### Patch Changes

- Updated dependencies [3bf8da0]
  - @ai-sdk/ui-utils@0.0.49
  - @ai-sdk/react@0.0.67
  - @ai-sdk/solid@0.0.53
  - @ai-sdk/svelte@0.0.55
  - @ai-sdk/vue@0.0.58

## 3.4.21

### Patch Changes

- 3954471: (experimental) fix passing "experimental_toToolResultContent" into PoolResultPart

## 3.4.20

### Patch Changes

- aa98cdb: chore: more flexible dependency versioning
- 1486128: feat: add supportsUrl to language model specification
- 3b1b69a: feat: provider-defined tools
- 85b98da: revert fix (ai/core): handle tool calls without results in message conversion
- 7ceed77: feat (ai/core): expose response message for each step
- 811a317: feat (ai/core): multi-part tool results (incl. images)
- Updated dependencies [aa98cdb]
- Updated dependencies [1486128]
- Updated dependencies [7b937c5]
- Updated dependencies [3b1b69a]
- Updated dependencies [811a317]
  - @ai-sdk/provider-utils@1.0.22
  - @ai-sdk/provider@0.0.26
  - @ai-sdk/ui-utils@0.0.48
  - @ai-sdk/svelte@0.0.54
  - @ai-sdk/react@0.0.66
  - @ai-sdk/vue@0.0.57
  - @ai-sdk/solid@0.0.52

## 3.4.19

### Patch Changes

- b9b0d7b: feat (ai): access raw request body
- Updated dependencies [b9b0d7b]
  - @ai-sdk/provider@0.0.25
  - @ai-sdk/provider-utils@1.0.21
  - @ai-sdk/ui-utils@0.0.47
  - @ai-sdk/react@0.0.65
  - @ai-sdk/solid@0.0.51
  - @ai-sdk/svelte@0.0.53
  - @ai-sdk/vue@0.0.56

## 3.4.18

### Patch Changes

- 95c67b4: fix (ai/core): handle tool calls without results in message conversion

>>>>>>> 3a2d8886
## 3.4.17

### Patch Changes

<<<<<<< HEAD
- e4ff512a: fix (core): prevent unnecessary input/output serialization when telemetry is not enabled
=======
- e4ff512: fix (core): prevent unnecessary input/output serialization when telemetry is not enabled
>>>>>>> 3a2d8886

## 3.4.16

### Patch Changes

- 01dcc44: feat (ai/core): add experimental activeTools option to generateText and streamText

## 3.4.15

### Patch Changes

- Updated dependencies [98a3b08]
  - @ai-sdk/react@0.0.64

## 3.4.14

### Patch Changes

- e930f40: feat (ai/core): expose core tool result and tool call types

## 3.4.13

### Patch Changes

- fc39158: fix (ai/core): add abortSignal to tool helper function

## 3.4.12

### Patch Changes

- a23da5b: feat (ai/core): forward abort signal to tools

## 3.4.11

### Patch Changes

- caedcda: feat (ai/ui): add setData helper to useChat
- Updated dependencies [caedcda]
  - @ai-sdk/svelte@0.0.52
  - @ai-sdk/react@0.0.63
  - @ai-sdk/solid@0.0.50
  - @ai-sdk/vue@0.0.55

## 3.4.10

### Patch Changes

- 0b557d7: feat (ai/core): add tracer option to telemetry settings
- 44f6bc5: feat (ai/core): expose StepResult type

## 3.4.9

### Patch Changes

- d347538: fix (ai/core): export FilePart interface

## 3.4.8

### Patch Changes

- Updated dependencies [b5f577e]
  - @ai-sdk/vue@0.0.54

## 3.4.7

### Patch Changes

- db04700: feat (core): support converting attachments to file parts
- 988707c: feat (ai/core): automatically download files from urls

## 3.4.6

### Patch Changes

- d595d0d: feat (ai/core): file content parts
- Updated dependencies [d595d0d]
  - @ai-sdk/provider@0.0.24
  - @ai-sdk/provider-utils@1.0.20
  - @ai-sdk/ui-utils@0.0.46
  - @ai-sdk/react@0.0.62
  - @ai-sdk/solid@0.0.49
  - @ai-sdk/svelte@0.0.51
  - @ai-sdk/vue@0.0.53

## 3.4.5

### Patch Changes

- cd77c5d: feat (ai/core): add isContinued to steps
- Updated dependencies [cd77c5d]
  - @ai-sdk/ui-utils@0.0.45
  - @ai-sdk/react@0.0.61
  - @ai-sdk/solid@0.0.48
  - @ai-sdk/svelte@0.0.50
  - @ai-sdk/vue@0.0.52

## 3.4.4

### Patch Changes

- 4db074b: fix (ai/core): correct whitespace in generateText continueSteps
- 1297e1b: fix (ai/core): correct whitespace in streamText continueSteps

## 3.4.3

### Patch Changes

- b270ae3: feat (ai/core): streamText continueSteps (experimental)
- b270ae3: chore (ai/core): rename generateText continuationSteps to continueSteps

## 3.4.2

### Patch Changes

- e6c7e98: feat (ai/core): add continuationSteps to generateText

## 3.4.1

### Patch Changes

- Updated dependencies [7e7104f]
  - @ai-sdk/react@0.0.60

## 3.4.0

### Minor Changes

- c0cea03: release (ai): 3.4

## 3.3.44

### Patch Changes

- Updated dependencies [d3933e0]
  - @ai-sdk/vue@0.0.51

## 3.3.43

### Patch Changes

- fea6bec: fix (ai/core): support tool calls without arguments

## 3.3.42

### Patch Changes

- de37aee: feat (ai): Add support for LlamaIndex

## 3.3.41

### Patch Changes

- Updated dependencies [692e265]
  - @ai-sdk/vue@0.0.50

## 3.3.40

### Patch Changes

- a91c308: feat (ai/core): add responseMessages to streamText

## 3.3.39

### Patch Changes

- 33cf3e1: feat (ai/core): add providerMetadata to StepResult
- 17ee757: feat (ai/core): add onStepFinish callback to generateText

## 3.3.38

### Patch Changes

- 83da52c: feat (ai/core): add onStepFinish callback to streamText

## 3.3.37

### Patch Changes

- Updated dependencies [273f696]
  - @ai-sdk/provider-utils@1.0.19
  - @ai-sdk/react@0.0.59
  - @ai-sdk/solid@0.0.47
  - @ai-sdk/svelte@0.0.49
  - @ai-sdk/ui-utils@0.0.44
  - @ai-sdk/vue@0.0.49

## 3.3.36

### Patch Changes

- a3882f5: feat (ai/core): add steps property to streamText result and onFinish callback
- 1f590ef: chore (ai): rename roundtrips to steps
- 7e82d36: fix (ai/core): pass topK to providers
- Updated dependencies [54862e4]
- Updated dependencies [1f590ef]
  - @ai-sdk/react@0.0.58
  - @ai-sdk/ui-utils@0.0.43
  - @ai-sdk/solid@0.0.46
  - @ai-sdk/svelte@0.0.48
  - @ai-sdk/vue@0.0.48

## 3.3.35

### Patch Changes

- 14210d5: feat (ai/core): add sendUsage information to streamText data stream methods
- Updated dependencies [14210d5]
  - @ai-sdk/ui-utils@0.0.42
  - @ai-sdk/react@0.0.57
  - @ai-sdk/solid@0.0.45
  - @ai-sdk/svelte@0.0.47
  - @ai-sdk/vue@0.0.47

## 3.3.34

### Patch Changes

- a0403d6: feat (react): support sending attachments using append
- 678449a: feat (ai/core): export test helpers
- ff22fac: fix (ai/rsc): streamUI onFinish is called when tool calls have finished
- Updated dependencies [a0403d6]
  - @ai-sdk/react@0.0.56

## 3.3.33

### Patch Changes

- cbddc83: fix (ai/core): filter out empty text parts

## 3.3.32

### Patch Changes

- ce7a4af: feat (ai/core): support providerMetadata in functions

## 3.3.31

### Patch Changes

- 561fd7e: feat (ai/core): add output: enum to generateObject

## 3.3.30

### Patch Changes

- 6ee1f8e: feat (ai/core): add toDataStream to streamText result

## 3.3.29

### Patch Changes

- 1e3dfd2: feat (ai/core): enhance pipeToData/TextStreamResponse methods

## 3.3.28

### Patch Changes

- db61c53: feat (ai/core): middleware support

## 3.3.27

### Patch Changes

- 03313cd: feat (ai): expose response id, response model, response timestamp in telemetry and api
- 3be7c1c: fix (provider/anthropic): support prompt caching on assistant messages
- Updated dependencies [03313cd]
- Updated dependencies [3be7c1c]
  - @ai-sdk/provider-utils@1.0.18
  - @ai-sdk/provider@0.0.23
  - @ai-sdk/react@0.0.55
  - @ai-sdk/solid@0.0.44
  - @ai-sdk/svelte@0.0.46
  - @ai-sdk/ui-utils@0.0.41
  - @ai-sdk/vue@0.0.46

## 3.3.26

### Patch Changes

- Updated dependencies [4ab883f]
  - @ai-sdk/react@0.0.54

## 3.3.25

### Patch Changes

- 4f1530f: feat (ai/core): add OpenTelemetry Semantic Conventions for GenAI operations to v1.27.0 of standard
- dad775f: feat (ai/core): add finish event and avg output tokens per second (telemetry)

## 3.3.24

### Patch Changes

- d87a655: fix (ai/core): provide fallback when globalThis.performance is not available

## 3.3.23

### Patch Changes

- b55e6f7: fix (ai/core): streamObject text stream in array mode must not include elements: prefix.

## 3.3.22

### Patch Changes

- a5a56fd: fix (ai/core): only send roundtrip-finish event after async tool calls are done

## 3.3.21

### Patch Changes

- aa2dc58: feat (ai/core): add maxToolRoundtrips to streamText
- Updated dependencies [aa2dc58]
  - @ai-sdk/ui-utils@0.0.40
  - @ai-sdk/react@0.0.53
  - @ai-sdk/solid@0.0.43
  - @ai-sdk/svelte@0.0.45
  - @ai-sdk/vue@0.0.45

## 3.3.20

### Patch Changes

- 7807677: fix (rsc): Deep clone currentState in getMutableState()

## 3.3.19

### Patch Changes

- 7235de0: fix (ai/core): convertToCoreMessages accepts Message[]

## 3.3.18

### Patch Changes

- 9e3b5a5: feat (ai/core): add experimental_customProvider
- 26515cb: feat (ai/provider): introduce ProviderV1 specification
- Updated dependencies [26515cb]
  - @ai-sdk/provider@0.0.22
  - @ai-sdk/provider-utils@1.0.17
  - @ai-sdk/ui-utils@0.0.39
  - @ai-sdk/react@0.0.52
  - @ai-sdk/solid@0.0.42
  - @ai-sdk/svelte@0.0.44
  - @ai-sdk/vue@0.0.44

## 3.3.17

### Patch Changes

- d151349: feat (ai/core): array output for generateObject / streamObject
- Updated dependencies [d151349]
  - @ai-sdk/ui-utils@0.0.38
  - @ai-sdk/react@0.0.51
  - @ai-sdk/solid@0.0.41
  - @ai-sdk/svelte@0.0.43
  - @ai-sdk/vue@0.0.43

## 3.3.16

### Patch Changes

- 09f895f: feat (ai/core): no-schema output for generateObject / streamObject
- Updated dependencies [09f895f]
  - @ai-sdk/provider-utils@1.0.16
  - @ai-sdk/react@0.0.50
  - @ai-sdk/solid@0.0.40
  - @ai-sdk/svelte@0.0.42
  - @ai-sdk/ui-utils@0.0.37
  - @ai-sdk/vue@0.0.42

## 3.3.15

### Patch Changes

- b5a82b7: chore (ai): update zod-to-json-schema to 3.23.2
- Updated dependencies [b5a82b7]
  - @ai-sdk/ui-utils@0.0.36
  - @ai-sdk/react@0.0.49
  - @ai-sdk/solid@0.0.39
  - @ai-sdk/svelte@0.0.41
  - @ai-sdk/vue@0.0.41

## 3.3.14

### Patch Changes

- Updated dependencies [d67fa9c]
  - @ai-sdk/provider-utils@1.0.15
  - @ai-sdk/react@0.0.48
  - @ai-sdk/solid@0.0.38
  - @ai-sdk/svelte@0.0.40
  - @ai-sdk/ui-utils@0.0.35
  - @ai-sdk/vue@0.0.40

## 3.3.13

### Patch Changes

- 412f943: fix (ai/core): make Buffer validation optional for environments without buffer

## 3.3.12

### Patch Changes

- f2c025e: feat (ai/core): prompt validation
- Updated dependencies [f2c025e]
  - @ai-sdk/provider@0.0.21
  - @ai-sdk/provider-utils@1.0.14
  - @ai-sdk/ui-utils@0.0.34
  - @ai-sdk/react@0.0.47
  - @ai-sdk/solid@0.0.37
  - @ai-sdk/svelte@0.0.39
  - @ai-sdk/vue@0.0.39

## 3.3.11

### Patch Changes

- 03eb0f4: feat (ai/core): add "ai.operationId" telemetry attribute
- 099db96: feat (ai/core): add msToFirstChunk telemetry data
- Updated dependencies [b6c1dee]
  - @ai-sdk/react@0.0.46

## 3.3.10

### Patch Changes

- Updated dependencies [04084a3]
  - @ai-sdk/vue@0.0.38

## 3.3.9

### Patch Changes

- 6ac355e: feat (provider/anthropic): add cache control support
- b56dee1: chore (ai): deprecate prompt helpers
- Updated dependencies [6ac355e]
  - @ai-sdk/provider@0.0.20
  - @ai-sdk/provider-utils@1.0.13
  - @ai-sdk/ui-utils@0.0.33
  - @ai-sdk/react@0.0.45
  - @ai-sdk/solid@0.0.36
  - @ai-sdk/svelte@0.0.38
  - @ai-sdk/vue@0.0.37

## 3.3.8

### Patch Changes

- Updated dependencies [dd712ac]
  - @ai-sdk/provider-utils@1.0.12
  - @ai-sdk/ui-utils@0.0.32
  - @ai-sdk/react@0.0.44
  - @ai-sdk/solid@0.0.35
  - @ai-sdk/svelte@0.0.37
  - @ai-sdk/vue@0.0.36

## 3.3.7

### Patch Changes

- eccbd8e: feat (ai/core): add onChunk callback to streamText
- Updated dependencies [dd4a0f5]
  - @ai-sdk/provider@0.0.19
  - @ai-sdk/provider-utils@1.0.11
  - @ai-sdk/ui-utils@0.0.31
  - @ai-sdk/react@0.0.43
  - @ai-sdk/solid@0.0.34
  - @ai-sdk/svelte@0.0.36
  - @ai-sdk/vue@0.0.35

## 3.3.6

### Patch Changes

- e9c891d: feat (ai/react): useObject supports non-Zod schemas
- 3719e8a: chore (ai/core): provider registry code improvements
- Updated dependencies [e9c891d]
- Updated dependencies [4bd27a9]
- Updated dependencies [845754b]
  - @ai-sdk/ui-utils@0.0.30
  - @ai-sdk/react@0.0.42
  - @ai-sdk/provider-utils@1.0.10
  - @ai-sdk/provider@0.0.18
  - @ai-sdk/solid@0.0.33
  - @ai-sdk/svelte@0.0.35
  - @ai-sdk/vue@0.0.34

## 3.3.5

### Patch Changes

- 9ada023: feat (ai/core): mask data stream error messages with streamText
- Updated dependencies [e5b58f3]
  - @ai-sdk/ui-utils@0.0.29
  - @ai-sdk/react@0.0.41
  - @ai-sdk/solid@0.0.32
  - @ai-sdk/svelte@0.0.34
  - @ai-sdk/vue@0.0.33

## 3.3.4

### Patch Changes

- 029af4c: feat (ai/core): support schema name & description in generateObject & streamObject
- 3806c0c: chore (ai/ui): increase stream data warning timeout to 15 seconds
- db0118a: feat (ai/core): export Schema type
- Updated dependencies [029af4c]
  - @ai-sdk/provider@0.0.17
  - @ai-sdk/provider-utils@1.0.9
  - @ai-sdk/ui-utils@0.0.28
  - @ai-sdk/react@0.0.40
  - @ai-sdk/solid@0.0.31
  - @ai-sdk/svelte@0.0.33
  - @ai-sdk/vue@0.0.32

## 3.3.3

### Patch Changes

- d58517b: feat (ai/openai): structured outputs
- Updated dependencies [d58517b]
  - @ai-sdk/provider@0.0.16
  - @ai-sdk/provider-utils@1.0.8
  - @ai-sdk/ui-utils@0.0.27
  - @ai-sdk/react@0.0.39
  - @ai-sdk/solid@0.0.30
  - @ai-sdk/svelte@0.0.32
  - @ai-sdk/vue@0.0.31

## 3.3.2

### Patch Changes

- Updated dependencies [96aed25]
  - @ai-sdk/provider@0.0.15
  - @ai-sdk/provider-utils@1.0.7
  - @ai-sdk/ui-utils@0.0.26
  - @ai-sdk/react@0.0.38
  - @ai-sdk/solid@0.0.29
  - @ai-sdk/svelte@0.0.31
  - @ai-sdk/vue@0.0.30

## 3.3.1

### Patch Changes

- 9614584: fix (ai/core): use Symbol.for
- 0762a22: feat (ai/core): support zod transformers in generateObject & streamObject
- Updated dependencies [9614584]
- Updated dependencies [0762a22]
  - @ai-sdk/provider-utils@1.0.6
  - @ai-sdk/react@0.0.37
  - @ai-sdk/solid@0.0.28
  - @ai-sdk/svelte@0.0.30
  - @ai-sdk/ui-utils@0.0.25
  - @ai-sdk/vue@0.0.29

## 3.3.0

### Minor Changes

- dbc3afb7: chore (ai): release AI SDK 3.3

### Patch Changes

- b9827186: feat (ai/core): update operation.name telemetry attribute to include function id and detailed name

## 3.2.45

### Patch Changes

- Updated dependencies [5be25124]
  - @ai-sdk/ui-utils@0.0.24
  - @ai-sdk/react@0.0.36
  - @ai-sdk/solid@0.0.27
  - @ai-sdk/svelte@0.0.29
  - @ai-sdk/vue@0.0.28

## 3.2.44

### Patch Changes

- Updated dependencies [a147d040]
  - @ai-sdk/react@0.0.35

## 3.2.43

### Patch Changes

- Updated dependencies [b68fae4f]
  - @ai-sdk/react@0.0.34

## 3.2.42

### Patch Changes

- f63c99e7: feat (ai/core): record OpenTelemetry gen_ai attributes
- Updated dependencies [fea7b604]
  - @ai-sdk/ui-utils@0.0.23
  - @ai-sdk/react@0.0.33
  - @ai-sdk/solid@0.0.26
  - @ai-sdk/svelte@0.0.28
  - @ai-sdk/vue@0.0.27

## 3.2.41

### Patch Changes

- a12044c7: feat (ai/core): add recordInputs / recordOutputs setting to telemetry options
- Updated dependencies [1d93d716]
  - @ai-sdk/ui-utils@0.0.22
  - @ai-sdk/react@0.0.32
  - @ai-sdk/solid@0.0.25
  - @ai-sdk/svelte@0.0.27
  - @ai-sdk/vue@0.0.26

## 3.2.40

### Patch Changes

- f56b7e66: feat (ai/ui): add toDataStreamResponse to LangchainAdapter.

## 3.2.39

### Patch Changes

- b694f2f9: feat (ai/svelte): add tool calling support to useChat
- Updated dependencies [b694f2f9]
  - @ai-sdk/svelte@0.0.26

## 3.2.38

### Patch Changes

- 5c4b8cfc: chore (ai/core): rename ai stream methods to data stream (in streamText, LangChainAdapter).
- c450fcf7: feat (ui): invoke useChat onFinish with finishReason and tokens
- e4a1719f: chore (ai/ui): rename streamMode to streamProtocol
- 10158bf2: fix (ai/core): generateObject.doGenerate sets object telemetry attribute
- Updated dependencies [c450fcf7]
- Updated dependencies [e4a1719f]
  - @ai-sdk/ui-utils@0.0.21
  - @ai-sdk/svelte@0.0.25
  - @ai-sdk/react@0.0.31
  - @ai-sdk/solid@0.0.24
  - @ai-sdk/vue@0.0.25

## 3.2.37

### Patch Changes

- b2bee4c5: fix (ai/ui): send data, body, headers in useChat().reload
- Updated dependencies [b2bee4c5]
  - @ai-sdk/svelte@0.0.24
  - @ai-sdk/react@0.0.30
  - @ai-sdk/solid@0.0.23

## 3.2.36

### Patch Changes

- a8d1c9e9: feat (ai/core): parallel image download
- cfa360a8: feat (ai/core): add telemetry support to embedMany function.
- 49808ca5: feat (ai/core): add telemetry to streamObject
- Updated dependencies [a8d1c9e9]
  - @ai-sdk/provider-utils@1.0.5
  - @ai-sdk/provider@0.0.14
  - @ai-sdk/react@0.0.29
  - @ai-sdk/svelte@0.0.23
  - @ai-sdk/ui-utils@0.0.20
  - @ai-sdk/vue@0.0.24
  - @ai-sdk/solid@0.0.22

## 3.2.35

### Patch Changes

- 1be014b7: feat (ai/core): add telemetry support for embed function.
- 4f88248f: feat (core): support json schema
- 0d545231: chore (ai/svelte): change sswr into optional peer dependency
- Updated dependencies [4f88248f]
  - @ai-sdk/provider-utils@1.0.4
  - @ai-sdk/react@0.0.28
  - @ai-sdk/svelte@0.0.22
  - @ai-sdk/ui-utils@0.0.19
  - @ai-sdk/vue@0.0.23
  - @ai-sdk/solid@0.0.21

## 3.2.34

### Patch Changes

- 2b9da0f0: feat (core): support stopSequences setting.
- a5b58845: feat (core): support topK setting
- 420f170f: chore (ai/core): use interfaces for core function results
- 13b27ec6: chore (ai/core): remove grammar mode
- 644f6582: feat (ai/core): add telemetry to generateObject
- Updated dependencies [2b9da0f0]
- Updated dependencies [a5b58845]
- Updated dependencies [4aa8deb3]
- Updated dependencies [13b27ec6]
  - @ai-sdk/provider@0.0.13
  - @ai-sdk/provider-utils@1.0.3
  - @ai-sdk/react@0.0.27
  - @ai-sdk/svelte@0.0.21
  - @ai-sdk/ui-utils@0.0.18
  - @ai-sdk/solid@0.0.20
  - @ai-sdk/vue@0.0.22

## 3.2.33

### Patch Changes

- 4b2c09d9: feat (ai/ui): add mutator function support to useChat / setMessages
- 281e7662: chore: add description to ai package
- Updated dependencies [f63829fe]
- Updated dependencies [4b2c09d9]
  - @ai-sdk/ui-utils@0.0.17
  - @ai-sdk/svelte@0.0.20
  - @ai-sdk/react@0.0.26
  - @ai-sdk/solid@0.0.19
  - @ai-sdk/vue@0.0.21

## 3.2.32

### Patch Changes

- Updated dependencies [5b7b3bbe]
  - @ai-sdk/ui-utils@0.0.16
  - @ai-sdk/react@0.0.25
  - @ai-sdk/solid@0.0.18
  - @ai-sdk/svelte@0.0.19
  - @ai-sdk/vue@0.0.20

## 3.2.31

### Patch Changes

- b86af092: feat (ai/core): add langchain stream event v2 support to LangChainAdapter

## 3.2.30

### Patch Changes

- Updated dependencies [19c3d50f]
  - @ai-sdk/react@0.0.24
  - @ai-sdk/vue@0.0.19

## 3.2.29

### Patch Changes

- e710b388: fix (ai/core): race condition in mergeStreams
- 6078a690: feat (ai/core): introduce stream data support in toAIStreamResponse

## 3.2.28

### Patch Changes

- 68d1f78c: fix (ai/core): do not construct object promise in streamObject result until requested
- f0bc1e79: feat (ai/ui): add system message support to convertToCoreMessages
- 1f67fe49: feat (ai/ui): stream tool calls with streamText and useChat
- Updated dependencies [1f67fe49]
  - @ai-sdk/ui-utils@0.0.15
  - @ai-sdk/react@0.0.23
  - @ai-sdk/solid@0.0.17
  - @ai-sdk/svelte@0.0.18
  - @ai-sdk/vue@0.0.18

## 3.2.27

### Patch Changes

- 811f4493: fix (ai/core): generateText token usage is sum over all roundtrips

## 3.2.26

### Patch Changes

- 8f545ce9: fix (ai/core): forward request headers in generateObject and streamObject

## 3.2.25

### Patch Changes

- 99ddbb74: feat (ai/react): add experimental support for managing attachments to useChat
- Updated dependencies [99ddbb74]
  - @ai-sdk/ui-utils@0.0.14
  - @ai-sdk/react@0.0.22
  - @ai-sdk/solid@0.0.16
  - @ai-sdk/svelte@0.0.17
  - @ai-sdk/vue@0.0.17

## 3.2.24

### Patch Changes

- f041c056: feat (ai/core): add roundtrips property to generateText result

## 3.2.23

### Patch Changes

- a6cb2c8b: feat (ai/ui): add keepLastMessageOnError option to useChat
- Updated dependencies [a6cb2c8b]
  - @ai-sdk/ui-utils@0.0.13
  - @ai-sdk/svelte@0.0.16
  - @ai-sdk/react@0.0.21
  - @ai-sdk/solid@0.0.15
  - @ai-sdk/vue@0.0.16

## 3.2.22

### Patch Changes

- 53fccf1c: fix (ai/core): report error on controller
- dd0d854e: feat (ai/vue): add useAssistant
- Updated dependencies [dd0d854e]
  - @ai-sdk/vue@0.0.15

## 3.2.21

### Patch Changes

- 56bbc2a7: feat (ai/ui): set body and headers directly on options for handleSubmit and append
- Updated dependencies [56bbc2a7]
  - @ai-sdk/ui-utils@0.0.12
  - @ai-sdk/svelte@0.0.15
  - @ai-sdk/react@0.0.20
  - @ai-sdk/solid@0.0.14
  - @ai-sdk/vue@0.0.14

## 3.2.20

### Patch Changes

- 671331b6: feat (core): add experimental OpenTelemetry support for generateText and streamText

## 3.2.19

### Patch Changes

- b7290943: chore (ai/core): rename TokenUsage type to CompletionTokenUsage
- b7290943: feat (ai/core): add token usage to embed and embedMany
- Updated dependencies [b7290943]
  - @ai-sdk/provider@0.0.12
  - @ai-sdk/provider-utils@1.0.2
  - @ai-sdk/react@0.0.19
  - @ai-sdk/svelte@0.0.14
  - @ai-sdk/ui-utils@0.0.11
  - @ai-sdk/solid@0.0.13
  - @ai-sdk/vue@0.0.13

## 3.2.18

### Patch Changes

- Updated dependencies [70d18003]
  - @ai-sdk/react@0.0.18

## 3.2.17

### Patch Changes

- 3db90c3d: allow empty handleSubmit submissions for useChat
- abb22602: feat (ai): verify that system messages have string content
- 5c1f0bd3: fix unclosed streamable value console message
- Updated dependencies [6a11cfaa]
- Updated dependencies [3db90c3d]
- Updated dependencies [d481729f]
  - @ai-sdk/react@0.0.17
  - @ai-sdk/svelte@0.0.13
  - @ai-sdk/solid@0.0.12
  - @ai-sdk/vue@0.0.12
  - @ai-sdk/provider-utils@1.0.1
  - @ai-sdk/ui-utils@0.0.10

## 3.2.16

### Patch Changes

- Updated dependencies [3f756a6b]
  - @ai-sdk/react@0.0.16

## 3.2.15

### Patch Changes

- 6c99581e: fix (ai/react): stop() on useObject does not throw error and clears isLoading
- Updated dependencies [6c99581e]
  - @ai-sdk/react@0.0.15

## 3.2.14

### Patch Changes

- Updated dependencies [9b50003d]
- Updated dependencies [1894f811]
  - @ai-sdk/react@0.0.14
  - @ai-sdk/ui-utils@0.0.9
  - @ai-sdk/solid@0.0.11
  - @ai-sdk/svelte@0.0.12
  - @ai-sdk/vue@0.0.11

## 3.2.13

### Patch Changes

- d3100b9c: feat (ai/ui): support custom fetch function in useChat, useCompletion, useAssistant, useObject
- Updated dependencies [d3100b9c]
  - @ai-sdk/ui-utils@0.0.8
  - @ai-sdk/svelte@0.0.11
  - @ai-sdk/react@0.0.13
  - @ai-sdk/solid@0.0.10
  - @ai-sdk/vue@0.0.10

## 3.2.12

### Patch Changes

- 5edc6110: feat (ai/core): add custom request header support
- Updated dependencies [5edc6110]
- Updated dependencies [5edc6110]
- Updated dependencies [5edc6110]
  - @ai-sdk/provider@0.0.11
  - @ai-sdk/provider-utils@1.0.0
  - @ai-sdk/react@0.0.12
  - @ai-sdk/svelte@0.0.10
  - @ai-sdk/ui-utils@0.0.7
  - @ai-sdk/solid@0.0.9
  - @ai-sdk/vue@0.0.9

## 3.2.11

### Patch Changes

- c908f741: chore (ui/solid): update solidjs useChat and useCompletion to feature parity with React
- 827ef450: feat (ai/ui): improve error handling in useAssistant
- Updated dependencies [c908f741]
- Updated dependencies [827ef450]
  - @ai-sdk/solid@0.0.8
  - @ai-sdk/svelte@0.0.9
  - @ai-sdk/react@0.0.11

## 3.2.10

### Patch Changes

- Updated dependencies [5b04204b]
- Updated dependencies [8f482903]
  - @ai-sdk/react@0.0.10

## 3.2.9

### Patch Changes

- 82d9c8de: feat (ai/ui): make event in useAssistant submitMessage optional
- Updated dependencies [82d9c8de]
- Updated dependencies [321a7d0e]
- Updated dependencies [82d9c8de]
  - @ai-sdk/svelte@0.0.8
  - @ai-sdk/react@0.0.9
  - @ai-sdk/vue@0.0.8

## 3.2.8

### Patch Changes

- 54bf4083: feat (ai/react): control request body in useChat
- Updated dependencies [54bf4083]
  - @ai-sdk/ui-utils@0.0.6
  - @ai-sdk/react@0.0.8
  - @ai-sdk/solid@0.0.7
  - @ai-sdk/svelte@0.0.7
  - @ai-sdk/vue@0.0.7

## 3.2.7

### Patch Changes

- d42b8907: feat (ui): make event in handleSubmit optional
- Updated dependencies [d42b8907]
  - @ai-sdk/svelte@0.0.6
  - @ai-sdk/react@0.0.7
  - @ai-sdk/solid@0.0.6
  - @ai-sdk/vue@0.0.6

## 3.2.6

### Patch Changes

- 74e28222: fix (ai/rsc): "could not find InternalStreamableUIClient" bug

## 3.2.5

### Patch Changes

- 4d426d0c: fix (ai): split provider and model ids correctly in the provider registry

## 3.2.4

### Patch Changes

- Updated dependencies [3cb103bc]
  - @ai-sdk/react@0.0.6

## 3.2.3

### Patch Changes

- 89b7552b: chore (ai): remove deprecation from ai/react imports, add experimental_useObject
- Updated dependencies [02f6a088]
  - @ai-sdk/provider-utils@0.0.16
  - @ai-sdk/react@0.0.5
  - @ai-sdk/svelte@0.0.5
  - @ai-sdk/ui-utils@0.0.5
  - @ai-sdk/solid@0.0.5
  - @ai-sdk/vue@0.0.5

## 3.2.2

### Patch Changes

- 0565cd72: feat (ai/core): add toJsonResponse to generateObject result.

## 3.2.1

### Patch Changes

- 008725ec: feat (ai): add textStream, toTextStreamResponse(), and pipeTextStreamToResponse() to streamObject
- 520fb2d5: feat (rsc): add streamUI onFinish callback
- Updated dependencies [008725ec]
- Updated dependencies [008725ec]
  - @ai-sdk/react@0.0.4
  - @ai-sdk/ui-utils@0.0.4
  - @ai-sdk/solid@0.0.4
  - @ai-sdk/svelte@0.0.4
  - @ai-sdk/vue@0.0.4

## 3.2.0

### Minor Changes

- 85ef6d18: chore (ai): AI SDK 3.2 release

### Patch Changes

- b965dd2d: fix (core): pass settings correctly for generateObject and streamObject

## 3.1.37

### Patch Changes

- 85712895: chore (@ai-sdk/provider-utils): move test helper to provider utils
- Updated dependencies [85712895]
- Updated dependencies [85712895]
  - @ai-sdk/provider-utils@0.0.15
  - @ai-sdk/react@0.0.3
  - @ai-sdk/svelte@0.0.3
  - @ai-sdk/ui-utils@0.0.3
  - @ai-sdk/solid@0.0.3
  - @ai-sdk/vue@0.0.3

## 3.1.36

### Patch Changes

- 4728c37f: feat (core): add text embedding model support to provider registry
- 8c49166e: chore (core): rename experimental_createModelRegistry to experimental_createProviderRegistry
- Updated dependencies [7910ae84]
  - @ai-sdk/provider-utils@0.0.14
  - @ai-sdk/react@0.0.2
  - @ai-sdk/svelte@0.0.2
  - @ai-sdk/ui-utils@0.0.2
  - @ai-sdk/solid@0.0.2
  - @ai-sdk/vue@0.0.2

## 3.1.35

### Patch Changes

- 06123501: feat (core): support https and data url strings in image parts

## 3.1.34

### Patch Changes

- d25566ac: feat (core): add cosineSimilarity helper function
- 87a5d27e: feat (core): introduce InvalidMessageRoleError.

## 3.1.33

### Patch Changes

- 6fb14b5d: chore (streams): deprecate nanoid export.
- 05536768: feat (core): add experimental model registry

## 3.1.32

### Patch Changes

- 3cabf078: fix(ai/rsc): Refactor streamable UI internal implementation

## 3.1.31

### Patch Changes

- 85f209a4: chore: extracted ui library support into separate modules
- 85f209a4: removed (streams): experimental_StreamingReactResponse was removed. Please use AI SDK RSC instead.
- Updated dependencies [85f209a4]
  - @ai-sdk/ui-utils@0.0.1
  - @ai-sdk/svelte@0.0.1
  - @ai-sdk/react@0.0.1
  - @ai-sdk/solid@0.0.1
  - @ai-sdk/vue@0.0.1

## 3.1.30

### Patch Changes

- fcf4323b: fix (core): filter out empty assistant text messages

## 3.1.29

### Patch Changes

- 28427d3e: feat (core): add streamObject onFinish callback

## 3.1.28

### Patch Changes

- 102ca22f: feat (core): add object promise to streamObject result
- Updated dependencies [102ca22f]
  - @ai-sdk/provider@0.0.10
  - @ai-sdk/provider-utils@0.0.13

## 3.1.27

### Patch Changes

- c9198d4d: feat (ui): send annotation and data fields in useChat when sendExtraMessageFields is true
- Updated dependencies [09295e2e]
- Updated dependencies [09295e2e]
- Updated dependencies [043a5de2]
  - @ai-sdk/provider@0.0.9
  - @ai-sdk/provider-utils@0.0.12

## 3.1.26

### Patch Changes

- 5ee44cae: feat (provider): langchain StringOutputParser support

## 3.1.25

### Patch Changes

- ff281126: fix(ai/rsc): Remove extra reconcilation of streamUI

## 3.1.24

### Patch Changes

- 93cae126: fix(ai/rsc): Fix unsafe {} type in application code for StreamableValue
- 08b5c509: feat (core): add tokenUsage to streamObject result

## 3.1.23

### Patch Changes

- c03cafe6: chore (core, ui): rename maxAutomaticRoundtrips to maxToolRoundtrips

## 3.1.22

### Patch Changes

- 14bb8694: chore (ui): move maxAutomaticRoundtrips and addToolResult out of experimental

## 3.1.21

### Patch Changes

- 213f2411: fix (core,streams): support ResponseInit variants
- 09698bca: chore (streams): deprecate streaming helpers that have a provider replacement

## 3.1.20

### Patch Changes

- 0e1da476: feat (core): add maxAutomaticRoundtrips setting to generateText

## 3.1.19

### Patch Changes

- 9882d24b: fix (ui/svelte): send data to server
- 131bbd3e: fix (ui): remove console.log statements

## 3.1.18

### Patch Changes

- f9dee8ac: fix(ai/rsc): Fix types for createStreamableValue and createStreamableUI
- 1c0ebf8e: feat (core): add responseMessages to generateText result

## 3.1.17

### Patch Changes

- 92b993b7: ai/rsc: improve getAIState and getMutableAIState types
- 7de628e9: chore (ui): deprecate old function/tool call handling
- 7de628e9: feat (ui): add onToolCall handler to useChat

## 3.1.16

### Patch Changes

- f39c0dd2: feat (core, rsc): add toolChoice setting
- Updated dependencies [f39c0dd2]
  - @ai-sdk/provider@0.0.8
  - @ai-sdk/provider-utils@0.0.11

## 3.1.15

### Patch Changes

- 8e780288: feat (ai/core): add onFinish callback to streamText
- 8e780288: feat (ai/core): add text, toolCalls, and toolResults promises to StreamTextResult (matching the generateText result API with async methods)
- Updated dependencies [8e780288]
  - @ai-sdk/provider@0.0.7
  - @ai-sdk/provider-utils@0.0.10

## 3.1.14

### Patch Changes

- 6109c6a: feat (ai/react): add experimental_maxAutomaticRoundtrips to useChat

## 3.1.13

### Patch Changes

- 60117c9: dependencies (ai/ui): add React 18.3 and 19 support (peer dependency)
- Updated dependencies [6a50ac4]
- Updated dependencies [6a50ac4]
  - @ai-sdk/provider@0.0.6
  - @ai-sdk/provider-utils@0.0.9

## 3.1.12

### Patch Changes

- ae05fb7: feat (ai/streams): add StreamData support to streamToResponse

## 3.1.11

### Patch Changes

- a085d42: fix (ai/ui): decouple StreamData chunks from LLM stream

## 3.1.10

### Patch Changes

- 3a21030: feat (ai/core): add embedMany function

## 3.1.9

### Patch Changes

- 18a9655: feat (ai/svelte): add useAssistant

## 3.1.8

### Patch Changes

- 0f6bc4e: feat (ai/core): add embed function
- Updated dependencies [0f6bc4e]
  - @ai-sdk/provider@0.0.5
  - @ai-sdk/provider-utils@0.0.8

## 3.1.7

### Patch Changes

- f617b97: feat (ai): support client/server tool calls with useChat and streamText

## 3.1.6

### Patch Changes

- 2e78acb: Deprecate StreamingReactResponse (use AI SDK RSC instead).
- 8439884: ai/rsc: make RSC streamable utils chainable
- 325ca55: feat (ai/core): improve image content part error message
- Updated dependencies [325ca55]
  - @ai-sdk/provider@0.0.4
  - @ai-sdk/provider-utils@0.0.7

## 3.1.5

### Patch Changes

- 5b01c13: feat (ai/core): add system message support in messages list

## 3.1.4

### Patch Changes

- ceb44bc: feat (ai/ui): add stop() helper to useAssistant (important: AssistantResponse now requires OpenAI SDK 4.42+)
- 37c9d4c: feat (ai/streams): add LangChainAdapter.toAIStream()

## 3.1.3

### Patch Changes

- 970a099: fix (ai/core): streamObject fixes partial json with empty objects correctly
- 1ac2390: feat (ai/core): add usage and finishReason to streamText result.
- Updated dependencies [276f22b]
  - @ai-sdk/provider-utils@0.0.6

## 3.1.2

### Patch Changes

- d1b1880: fix (ai/core): allow reading streams in streamText result multiple times

## 3.1.1

### Patch Changes

- 0f77132: ai/rsc: remove experimental\_ from streamUI

## 3.1.0

### Minor Changes

- 73356a9: Move AI Core functions out of experimental (streamText, generateText, streamObject, generateObject).

## 3.0.35

### Patch Changes

- 41d5736: ai/core: re-expose language model types.
- b4c68ec: ai/rsc: ReadableStream as provider for createStreamableValue; add .append() method
- Updated dependencies [41d5736]
  - @ai-sdk/provider@0.0.3
  - @ai-sdk/provider-utils@0.0.5

## 3.0.34

### Patch Changes

- b9a831e: ai/rsc: add experimental_streamUI()

## 3.0.33

### Patch Changes

- 56ef84a: ai/core: fix abort handling in transformation stream
- Updated dependencies [56ef84a]
  - @ai-sdk/provider-utils@0.0.4

## 3.0.32

### Patch Changes

- 0e0d2af: ai/core: add pipeTextStreamToResponse helper to streamText.

## 3.0.31

### Patch Changes

- 74c63b1: ai/core: add toAIStreamResponse() helper to streamText.

## 3.0.30

### Patch Changes

- e7e5898: use-assistant: fix missing message content

## 3.0.29

### Patch Changes

- 22a737e: Fix: mark useAssistant as in progress for append/submitMessage.

## 3.0.28

### Patch Changes

- d6431ae: ai/core: add logprobs support (thanks @SamStenner for the contribution)
- 25f3350: ai/core: add support for getting raw response headers.
- Updated dependencies [d6431ae]
- Updated dependencies [25f3350]
  - @ai-sdk/provider@0.0.2
  - @ai-sdk/provider-utils@0.0.3

## 3.0.27

### Patch Changes

- eb150a6: ai/core: remove scaling of setting values (breaking change). If you were using the temperature, frequency penalty, or presence penalty settings, you need to update the providers and adjust the setting values.
- Updated dependencies [eb150a6]
  - @ai-sdk/provider-utils@0.0.2
  - @ai-sdk/provider@0.0.1

## 3.0.26

### Patch Changes

- f90f6a1: ai/core: add pipeAIStreamToResponse() to streamText result.

## 3.0.25

### Patch Changes

- 1e84d6d: Fix: remove mistral lib type dependency.
- 9c2a049: Add append() helper to useAssistant.

## 3.0.24

### Patch Changes

- e94fb32: feat(ai/rsc): Make `onSetAIState` and `onGetUIState` stable

## 3.0.23

### Patch Changes

- 66b5892: Add streamMode parameter to useChat and useCompletion.
- Updated dependencies [7b8791d]
  - @ai-sdk/provider-utils@0.0.1

## 3.0.22

### Patch Changes

- d544886: Breaking change: extract experimental AI core provider packages. They can now be imported with e.g. import { openai } from '@ai-sdk/openai' after adding them to a project.
- ea6b0e1: Expose formatStreamPart, parseStreamPart, and readDataStream helpers.

## 3.0.21

### Patch Changes

- 87d3db5: Extracted @ai-sdk/provider package
- 8c40f8c: ai/core: Fix openai provider streamObject for gpt-4-turbo
- 5cd29bd: ai/core: add toTextStreamResponse() method to streamText result

## 3.0.20

### Patch Changes

- f42bbb5: Remove experimental from useAssistant and AssistantResponse.
- 149fe26: Deprecate <Tokens/>
- 2eb4b55: Remove experimental\_ prefix from StreamData.
- e45fa96: Add stream support for Bedrock/Cohere.
- a6b2500: Deprecated the `experimental_streamData: true` setting from AIStreamCallbacksAndOptions. You can delete occurrences in your code. The stream data protocol is now used by default.

## 3.0.19

### Patch Changes

- 4f4c7f5: ai/core: Anthropic tool call support

## 3.0.18

### Patch Changes

- 63d587e: Add Anthropic provider for ai/core functions (no tool calling).
- 63d587e: Add automatic mime type detection for images in ai/core prompts.

## 3.0.17

### Patch Changes

- 2b991c4: Add Google Generative AI provider for ai/core functions.

## 3.0.16

### Patch Changes

- a54ea77: feat(ai/rsc): add `useStreamableValue`

## 3.0.15

### Patch Changes

- 4aed2a5: Add JSDoc comments for ai/core functions.
- cf8d12f: Export experimental language model specification under `ai/spec`.

## 3.0.14

### Patch Changes

- 8088de8: fix(ai/rsc): improve typings for `StreamableValue`
- 20007b9: feat(ai/rsc): support string diff and patch in streamable value
- 6039460: Support Bedrock Anthropic Stream for Messages API.
- e83bfe3: Added experimental ai/core functions (streamText, generateText, streamObject, generateObject). Add OpenAI and Mistral language model providers.

## 3.0.13

### Patch Changes

- 026d061: Expose setMessages in useAssistant hook
- 42209be: AssistantResponse: specify forwardStream return type.

## 3.0.12

### Patch Changes

- b99b008: fix(ai/rsc): avoid appending boundary if the same reference was passed

## 3.0.11

### Patch Changes

- ce009e2: Added OpenAI assistants streaming.
- 3f9bf3e: Updates types to OpenAI SDK 4.29.0

## 3.0.10

### Patch Changes

- 33d261a: fix(ai/rsc): Fix .append() behavior

## 3.0.9

### Patch Changes

- 81ca3d6: fix(ai/rsc): improve .done() argument type

## 3.0.8

### Patch Changes

- a94aab2: ai/rsc: optimize streamable value stream size

## 3.0.7

### Patch Changes

- 9a9ae73: feat(ai/rsc): readStreamableValue

## 3.0.6

### Patch Changes

- 1355ad0: Fix: experimental_onToolCall is called with parsed tool args
- 9348f06: ai/rsc: improve dev error and warnings by trying to detect hanging streams
- 8be9404: fix type resolution

## 3.0.5

### Patch Changes

- a973f1e: Support Anthropic SDK v0.15.0
- e25f3ca: type improvements

## 3.0.4

### Patch Changes

- 7962862: fix `useActions` type inference
- aab5324: Revert "fix(render): parse the args based on the zod schema"
- fe55612: Bump OpenAI dependency to 4.28.4; fix type error in render

## 3.0.3

### Patch Changes

- 4d816ca: fix(render): parse the args based on the zod schema
- d158a47: fix potential race conditions

## 3.0.2

### Patch Changes

- 73bd06e: fix(useActions): return typed object

## 3.0.1

### Patch Changes

- ac20a25: ai/rsc: fix text response and async generator
- b88778f: Added onText callback for text tokens.

## 3.0.0

### Major Changes

- 51054a9: add ai/rsc

## 2.2.37

### Patch Changes

- a6b5764: Add support for Mistral's JavaScript SDK

## 2.2.36

### Patch Changes

- 141f0ce: Fix: onFinal callback is invoked with text from onToolCall when onToolCall returns string

## 2.2.35

### Patch Changes

- b717dad: Adding Inkeep as a stream provider

## 2.2.34

### Patch Changes

- 2c8ffdb: cohere-stream: support AsyncIterable
- ed1e278: Message annotations handling for all Message types

## 2.2.33

### Patch Changes

- 8542ae7: react/use-assistant: add onError handler
- 97039ff: OpenAIStream: Add support for the Azure OpenAI client library

## 2.2.32

### Patch Changes

- 7851fa0: StreamData: add `annotations` and `appendMessageAnnotation` support

## 2.2.31

### Patch Changes

- 9b89c4d: react/use-assistant: Expose setInput
- 75751c9: ai/react: Add experimental_onToolCall to useChat.

## 2.2.30

### Patch Changes

- ac503e0: ai/solid: add chat request options to useChat
- b78a73e: Add GoogleGenerativeAIStream for Gemini support
- 5220336: ai/svelte: Add experimental_onToolCall to useChat.
- ef99062: Add support for the Anthropic message API
- 5220336: Add experimental_onToolCall to OpenAIStream.
- ac503e0: ai/vue: add chat request options to useChat

## 2.2.29

### Patch Changes

- 5a9ae2e: ai/prompt: add `experimental_buildOpenAIMessages` to validate and cast AI SDK messages to OpenAI messages

## 2.2.28

### Patch Changes

- 07a679c: Add data message support to useAssistant & assistantResponse.
- fbae595: ai/react: `api` functions are no longer used as a cache key in `useChat`

## 2.2.27

### Patch Changes

- 0fd1205: ai/vue: Add complex response parsing and StreamData support to useCompletion
- a7dc746: experimental_useAssistant: Expose extra fetch options
- 3dcf01e: ai/react Add data support to useCompletion
- 0c3b338: ai/svelte: Add complex response parsing and StreamData support to useCompletion
- 8284777: ai/solid: Add complex response parsing and StreamData support to useCompletion

## 2.2.26

### Patch Changes

- df1ad33: ai/vue: Add complex response parsing and StreamData support to useChat
- 3ff8a56: Add `generateId` to use-chat params to allow overriding message ID generation
- 6c2a49c: ai/react experimental_useAssistant() submit can be called without an event
- 8b4f7d1: ai/react: Add complex response parsing and StreamData support to useCompletion

## 2.2.25

### Patch Changes

- 1e61c69: chore: specify the minimum react version to 18
- 6aec2d2: Expose threadId in useAssistant
- c2369df: Add AWS Bedrock support
- 223fde3: ai/svelte: Add complex response parsing and StreamData support to useChat

## 2.2.24

### Patch Changes

- 69ca8f5: ai/react: add experimental_useAssistant hook and experimental_AssistantResponse
- 3e2299e: experimental_StreamData/StreamingReactResponse: optimize parsing, improve types
- 70bd2ac: ai/solid: add experimental_StreamData support to useChat

## 2.2.23

### Patch Changes

- 5a04321: add StreamData support to StreamingReactResponse, add client-side data API to react/use-chat

## 2.2.22

### Patch Changes

- 4529831: ai/react: Do not store initialMessages in useState
- db5378c: experimental_StreamData: fix data type to be JSONValue

## 2.2.21

### Patch Changes

- 2c8d4bd: Support openai@4.16.0 and later

## 2.2.20

### Patch Changes

- 424d5ee: experimental_StreamData: fix trailing newline parsing bug in decoder
- c364c6a: cohere: fix closing cohere stream, avoids response from hanging

## 2.2.19

### Patch Changes

- 699552d: add experimental_StreamingReactResponse

## 2.2.18

### Patch Changes

- 0bd27f6: react/use-chat: allow client-side handling of function call without following response

## 2.2.17

### Patch Changes

- 5ed581d: Use interface instead of type for Message to allow declaration merging
- 9adec1e: vue and solid: fix including `function_call` and `name` fields in subsequent requests

## 2.2.16

### Patch Changes

- e569688: Fix for #637, resync interfaces

## 2.2.15

### Patch Changes

- c5d1857: fix: return complete response in onFinish when onCompletion isn't passed
- c5d1857: replicate-stream: fix types for replicate@0.20.0+

## 2.2.14

### Patch Changes

- 6229d6b: openai: fix OpenAIStream types with openai@4.11+

## 2.2.13

### Patch Changes

- a4a997f: all providers: reset error message on (re)submission

## 2.2.12

### Patch Changes

- cb181b4: ai/vue: wrap body with unref to support reactivity

## 2.2.11

### Patch Changes

- 2470658: ai/react: fix: handle partial chunks in react getStreamedResponse when using experimental_StreamData

## 2.2.10

### Patch Changes

- 8a2cbaf: vue/use-completion: fix: don't send network request for loading state"
- bbf4403: langchain-stream: return langchain `writer` from LangChainStream

## 2.2.9

### Patch Changes

- 3fc2b32: ai/vue: fix: make body parameter reactive

## 2.2.8

### Patch Changes

- 26bf998: ai/react: make reload/complete/append functions stable via useCallback

## 2.2.7

### Patch Changes

- 2f97630: react/use-chat: fix aborting clientside function calls too early
- 1157340: fix: infinite loop for experimental stream data (#484)

## 2.2.6

### Patch Changes

- e5bf68d: react/use-chat: fix experimental functions returning proper function messages

  Closes #478

## 2.2.5

### Patch Changes

- e5bf68d: react/use-chat: fix experimental functions returning proper function messages

  Closes #478

## 2.2.4

### Patch Changes

- 7b389a7: fix: improve safety for type check in openai-stream

## 2.2.3

### Patch Changes

- 867a3f9: Fix client-side function calling (#467, #469)

  add Completion type from the `openai` SDK to openai-stream (#472)

## 2.2.2

### Patch Changes

- 84e0cc8: Add experimental_StreamData and new opt-in wire protocol to enable streaming additional data. See https://github.com/vercel/ai/pull/425.

  Changes `onCompletion` back to run every completion, including recursive function calls. Adds an `onFinish` callback that runs once everything has streamed.

  If you're using experimental function handlers on the server _and_ caching via `onCompletion`,
  you may want to adjust your caching code to account for recursive calls so the same key isn't used.

  ```
  let depth = 0

  const stream = OpenAIStream(response, {
      async onCompletion(completion) {
        depth++
        await kv.set(key + '_' + depth, completion)
        await kv.expire(key + '_' + depth, 60 * 60)
      }
    })
  ```

## 2.2.1

### Patch Changes

- 04084a8: openai-stream: fix experimental_onFunctionCall types for OpenAI SDK v4

## 2.2.0

### Minor Changes

- dca1ed9: Update packages and examples to use OpenAI SDK v4

## 2.1.34

### Patch Changes

- c2917d3: Add support for the Anthropic SDK, newer Anthropic API versions, and improve Anthropic error handling

## 2.1.33

### Patch Changes

- 4ef8015: Prevent `isLoading` in vue integration from triggering extraneous network requests

## 2.1.32

### Patch Changes

- 5f91427: ai/svelte: fix isLoading return value

## 2.1.31

### Patch Changes

- ab2b973: fix pnpm-lock.yaml

## 2.1.30

### Patch Changes

- 4df2a49: Fix termination of ReplicateStream by removing the terminating `{}`from output

## 2.1.29

### Patch Changes

- 3929a41: Add ReplicateStream helper

## 2.1.28

### Patch Changes

- 9012e17: react/svelte/vue: fix making unnecessary SWR request to API endpoint

## 2.1.27

### Patch Changes

- 3d29799: React/Svelte/Vue: keep isLoading in sync between hooks with the same ID.

  React: don't throw error when submitting

## 2.1.26

### Patch Changes

- f50d9ef: Add experimental_buildLlama2Prompt helper for Hugging Face

## 2.1.25

### Patch Changes

- 877c16f: ai/react: don't throw error if onError is passed

## 2.1.24

### Patch Changes

- f3f5866: Adds SolidJS support and SolidStart example

## 2.1.23

### Patch Changes

- 0ebc2f0: streams/openai-stream: don't call onStart/onCompletion when recursing

## 2.1.22

### Patch Changes

- 9320e95: Add (experimental) prompt construction helpers for StarChat and OpenAssistant
- e3a7ec8: Support <|end|> token for StarChat beta in huggingface-stream

## 2.1.21

### Patch Changes

- 561a49a: Providing a function to `function_call` request parameter of the OpenAI Chat Completions API no longer breaks OpenAI function stream parsing.

## 2.1.20

### Patch Changes

- e361114: OpenAI functions: allow returning string in callback

## 2.1.19

### Patch Changes

- e4281ca: Add experimental server-side OpenAI function handling

## 2.1.18

### Patch Changes

- 6648b21: Add experimental client side OpenAI function calling to Svelte bindings
- e5b983f: feat(streams): add http error handling for openai

## 2.1.17

### Patch Changes

- 3ed65bf: Remove dependency on node crypto API

## 2.1.16

### Patch Changes

- 8bfb43d: Fix svelte peer dependency version

## 2.1.15

### Patch Changes

- 4a2b978: Update cohere stream and add docs

## 2.1.14

### Patch Changes

- 3164adb: Fix regression with generated ids

## 2.1.13

### Patch Changes

- fd82961: Use rfc4122 IDs when generating chat/completion IDs

## 2.1.12

### Patch Changes

- b7b93e5: Add <Tokens> RSC to ai/react

## 2.1.11

### Patch Changes

- 8bf637a: Fix langchain handlers so that they now are correctly invoked and update examples and docs to show correct usage (passing the handlers to `llm.call` and not the model itself).

## 2.1.10

### Patch Changes

- a7b3d0e: Experimental support for OpenAI function calling

## 2.1.9

### Patch Changes

- 9cdf968: core/react: add Tokens react server component

## 2.1.8

### Patch Changes

- 44d9879: Support extra request options in chat and completion hooks

## 2.1.7

### Patch Changes

- bde3898: Allow an async onResponse callback in useChat/useCompletion

## 2.1.6

### Patch Changes

- 23f0899: Set stream: true when decoding streamed chunks

## 2.1.5

### Patch Changes

- 89938b0: Provider direct callback handlers in LangChain now that `CallbackManager` is deprecated.

## 2.1.4

### Patch Changes

- c16d650: Improve type saftey for AIStream. Added JSDoc comments.

## 2.1.3

### Patch Changes

- a9591fe: Add `createdAt` on `user` input message in `useChat` (it was already present in `assistant` messages)

## 2.1.2

### Patch Changes

- f37d4ec: fix bundling

## 2.1.1

### Patch Changes

- 9fdb51a: fix: add better typing for store within svelte implementation (#104)

## 2.1.0

### Minor Changes

- 71f9c51: This adds Vue support for `ai` via the `ai/vue` subpath export. Vue composables `useChat` and `useCompletion` are provided.

### Patch Changes

- ad54c79: add tests

## 2.0.1

### Patch Changes

- be90740: - Switches `LangChainStream` helper callback `handler` to return use `handleChainEnd` instead of `handleLLMEnd` so as to work with sequential chains

## 2.0.0

### Major Changes

- 095de43: New package name!

## 0.0.14

### Patch Changes

- c6586a2: Add onError callback, include response text in error if response is not okay

## 0.0.13

### Patch Changes

- c1f4a91: Throw error when provided AI response isn't valid

## 0.0.12

### Patch Changes

- ea4e66a: improve API types

## 0.0.11

### Patch Changes

- a6bc35c: fix package exports for react and svelte subpackages

## 0.0.10

### Patch Changes

- 56f9537: add svelte apis

## 0.0.9

### Patch Changes

- 78477d3: - Create `/react` sub-package.
  - Create `import { useChat, useCompletion } from 'ai/react'` and mark React as an optional peer dependency so we can add more framework support in the future.
  - Also renamed `set` to `setMessages` and `setCompletion` to unify the API naming as we have `setInput` too.
  - Added an `sendExtraMessageFields` field to `useChat` that defaults to `false`, to prevent OpenAI errors when `id` is not filtered out.
- c4c1be3: useCompletion.handleSubmit does not clear the input anymore
- 7de2185: create /react export

## 0.0.8

### Patch Changes

- fc83e95: Implement new start-of-stream newline trimming
- 2c6fa04: Optimize callbacks TransformStream to be more memory efficient when `onCompletion` is not specified

## 0.0.7

### Patch Changes

- fdfef52: - Splits the `EventSource` parser into a reusable helper
  - Uses a `TransformStream` for this, so the stream respects back-pressure
  - Splits the "forking" stream for callbacks into a reusable helper
  - Changes the signature for `customParser` to avoid Stringify -> Encode -> Decode -> Parse round trip
  - Uses ?.() optional call syntax for callbacks
  - Uses string.includes to perform newline checking
  - Handles the `null` `res.body` case
  - Fixes Anthropic's streaming responses
    - Anthropic returns cumulative responses, not deltas like OpenAI
    - https://github.com/hwchase17/langchain/blob/3af36943/langchain/llms/anthropic.py#L190-L193

## 0.0.6

### Patch Changes

- d70a9e7: Add streamToResponse
- 47b85b2: Improve abortController and callbacks of `useChat`
- 6f7b43a: Export `UseCompletionHelpers` as a TypeScript type alias

## 0.0.5

### Patch Changes

- 4405a8a: fix duplicated `'use client'` directives

## 0.0.4

### Patch Changes

- b869104: Added `LangChainStream`, `useCompletion`, and `useChat`

## 0.0.3

### Patch Changes

- 677d222: add useCompletion

## 0.0.2

### Patch Changes

- af400e2: Fix release script

## 0.0.1

### Patch Changes

- b7e227d: Add `useChat` hook

## 0.0.2

### Patch Changes

- 9a8a845: Testing out release<|MERGE_RESOLUTION|>--- conflicted
+++ resolved
@@ -1,7 +1,5 @@
 # ai
 
-<<<<<<< HEAD
-=======
 ## 3.4.26
 
 ### Patch Changes
@@ -90,16 +88,11 @@
 
 - 95c67b4: fix (ai/core): handle tool calls without results in message conversion
 
->>>>>>> 3a2d8886
 ## 3.4.17
 
 ### Patch Changes
 
-<<<<<<< HEAD
-- e4ff512a: fix (core): prevent unnecessary input/output serialization when telemetry is not enabled
-=======
 - e4ff512: fix (core): prevent unnecessary input/output serialization when telemetry is not enabled
->>>>>>> 3a2d8886
 
 ## 3.4.16
 

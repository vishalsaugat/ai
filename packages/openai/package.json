{
<<<<<<< HEAD
  "name": "@vishalai/openai",
  "version": "0.0.63",
=======
  "name": "@ai-sdk/openai",
  "version": "0.0.68",
>>>>>>> 80a03c5f
  "license": "Apache-2.0",
  "sideEffects": false,
  "main": "./dist/index.js",
  "module": "./dist/index.mjs",
  "types": "./dist/index.d.ts",
  "files": [
    "dist/**/*",
    "internal/dist/**/*",
    "CHANGELOG.md"
  ],
  "scripts": {
    "build": "tsup",
    "clean": "rm -rf dist && rm -rf internal/dist",
    "dev": "tsup --watch",
    "lint": "eslint \"./**/*.ts*\"",
    "type-check": "tsc --noEmit",
    "prettier-check": "prettier --check \"./**/*.ts*\"",
    "test": "pnpm test:node && pnpm test:edge",
    "test:edge": "vitest --config vitest.edge.config.js --run",
    "test:node": "vitest --config vitest.node.config.js --run"
  },
  "exports": {
    "./package.json": "./package.json",
    ".": {
      "types": "./dist/index.d.ts",
      "import": "./dist/index.mjs",
      "require": "./dist/index.js"
    },
    "./internal": {
      "types": "./internal/dist/index.d.ts",
      "import": "./internal/dist/index.mjs",
      "module": "./internal/dist/index.mjs",
      "require": "./internal/dist/index.js"
    }
  },
  "dependencies": {
    "@ai-sdk/provider": "0.0.24",
    "@ai-sdk/provider-utils": "1.0.20"
  },
  "devDependencies": {
    "@types/node": "^18",
    "@vercel/ai-tsconfig": "workspace:*",
    "tsup": "^8",
    "typescript": "5.5.4",
    "zod": "3.23.8"
  },
  "peerDependencies": {
    "zod": "^3.0.0"
  },
  "engines": {
    "node": ">=18"
  },
  "publishConfig": {
    "access": "public"
  },
  "homepage": "https://sdk.vercel.ai/docs",
  "repository": {
    "type": "git",
    "url": "git+https://github.com/vercel/ai.git"
  },
  "bugs": {
    "url": "https://github.com/vercel/ai/issues"
  },
  "keywords": [
    "ai"
  ]
}<|MERGE_RESOLUTION|>--- conflicted
+++ resolved
@@ -1,11 +1,6 @@
 {
-<<<<<<< HEAD
   "name": "@vishalai/openai",
-  "version": "0.0.63",
-=======
-  "name": "@ai-sdk/openai",
   "version": "0.0.68",
->>>>>>> 80a03c5f
   "license": "Apache-2.0",
   "sideEffects": false,
   "main": "./dist/index.js",

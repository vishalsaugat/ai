--- conflicted
+++ resolved
@@ -1,11 +1,6 @@
 {
-<<<<<<< HEAD
   "name": "@vishalai/openai",
-  "version": "0.0.70",
-=======
-  "name": "@ai-sdk/openai",
   "version": "1.1.13",
->>>>>>> 926ba36c
   "license": "Apache-2.0",
   "sideEffects": false,
   "main": "./dist/index.js",

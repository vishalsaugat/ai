--- conflicted
+++ resolved
@@ -1,11 +1,6 @@
 {
-<<<<<<< HEAD
   "name": "@vishalai/openai",
-  "version": "0.0.68",
-=======
-  "name": "@ai-sdk/openai",
   "version": "0.0.70",
->>>>>>> 3a2d8886
   "license": "Apache-2.0",
   "sideEffects": false,
   "main": "./dist/index.js",

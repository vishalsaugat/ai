{
<<<<<<< HEAD
  "name": "@vishalai/openai",
  "version": "0.0.26",
=======
  "name": "@ai-sdk/openai",
  "version": "0.0.40",
>>>>>>> b3f49a83
  "license": "Apache-2.0",
  "sideEffects": false,
  "main": "./dist/index.js",
  "module": "./dist/index.mjs",
  "types": "./dist/index.d.ts",
  "files": [
    "dist/**/*",
    "internal/dist/**/*"
  ],
  "scripts": {
    "build": "tsup",
    "clean": "rm -rf dist && rm -rf internal/dist",
    "dev": "tsup --watch",
    "lint": "eslint \"./**/*.ts*\"",
    "type-check": "tsc --noEmit",
    "prettier-check": "prettier --check \"./**/*.ts*\"",
    "test": "pnpm test:node && pnpm test:edge",
    "test:edge": "vitest --config vitest.edge.config.js --run",
    "test:node": "vitest --config vitest.node.config.js --run"
  },
  "exports": {
    "./package.json": "./package.json",
    ".": {
      "types": "./dist/index.d.ts",
      "import": "./dist/index.mjs",
      "require": "./dist/index.js"
    },
    "./internal": {
      "types": "./internal/dist/index.d.ts",
      "import": "./internal/dist/index.mjs",
      "module": "./internal/dist/index.mjs",
      "require": "./internal/dist/index.js"
    }
  },
  "dependencies": {
    "@ai-sdk/provider": "0.0.14",
    "@ai-sdk/provider-utils": "1.0.5"
  },
  "devDependencies": {
    "@types/node": "^18",
    "@vercel/ai-tsconfig": "workspace:*",
    "tsup": "^8",
    "typescript": "5.1.3",
    "zod": "3.23.8"
  },
  "peerDependencies": {
    "zod": "^3.0.0"
  },
  "engines": {
    "node": ">=18"
  },
  "publishConfig": {
    "access": "public"
  },
  "homepage": "https://sdk.vercel.ai/docs",
  "repository": {
    "type": "git",
    "url": "git+https://github.com/vercel/ai.git"
  },
  "bugs": {
    "url": "https://github.com/vercel/ai/issues"
  },
  "keywords": [
    "ai"
  ]
}<|MERGE_RESOLUTION|>--- conflicted
+++ resolved
@@ -1,11 +1,6 @@
 {
-<<<<<<< HEAD
   "name": "@vishalai/openai",
-  "version": "0.0.26",
-=======
-  "name": "@ai-sdk/openai",
   "version": "0.0.40",
->>>>>>> b3f49a83
   "license": "Apache-2.0",
   "sideEffects": false,
   "main": "./dist/index.js",

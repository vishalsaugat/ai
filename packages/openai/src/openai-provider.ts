--- conflicted
+++ resolved
@@ -112,29 +112,6 @@
   baseURL?: string;
 
   /**
-<<<<<<< HEAD
-Query string to append to the base URL.
-   */
-  queryString?: string;
-
-  /**
-Environment variable name for the API key.
-   */
-  environmentVariableName?: string;
-
-  /**
-Key for the Authorization header.
-   */
-  authHeaderKey?: string;
-
-  /**
-@deprecated Use `baseURL` instead.
-     */
-  baseUrl?: string;
-
-  /**
-=======
->>>>>>> 926ba36c
 API key for authenticating requests.
      */
   apiKey?: string;
@@ -180,12 +157,7 @@
   options: OpenAIProviderSettings = {},
 ): OpenAIProvider {
   const baseURL =
-<<<<<<< HEAD
-    (withoutTrailingSlash(options.baseURL ?? options.baseUrl) ??
-    'https://api.openai.com/v1');
-=======
     withoutTrailingSlash(options.baseURL) ?? 'https://api.openai.com/v1';
->>>>>>> 926ba36c
 
   // we default to compatible, because strict breaks providers like Groq:
   const compatibility = options.compatibility ?? 'compatible';

import {
  EmbeddingModelV1,
  TooManyEmbeddingValuesForCallError,
} from '@ai-sdk/provider';
import {
  combineHeaders,
  createJsonResponseHandler,
  postJsonToApi,
} from '@ai-sdk/provider-utils';
import { z } from 'zod';
import {
  OpenAIEmbeddingModelId,
  OpenAIEmbeddingSettings,
} from './openai-embedding-settings';
import { openaiFailedResponseHandler } from './openai-error';

type OpenAIEmbeddingConfig = {
  provider: string;
<<<<<<< HEAD
  baseURL: string;
  queryString?: string;
=======
  url: (options: { modelId: string; path: string }) => string;
>>>>>>> b3f49a83
  headers: () => Record<string, string | undefined>;
  fetch?: typeof fetch;
};

export class OpenAIEmbeddingModel implements EmbeddingModelV1<string> {
  readonly specificationVersion = 'v1';
  readonly modelId: OpenAIEmbeddingModelId;

  private readonly config: OpenAIEmbeddingConfig;
  private readonly settings: OpenAIEmbeddingSettings;

  get provider(): string {
    return this.config.provider;
  }

  get maxEmbeddingsPerCall(): number {
    return this.settings.maxEmbeddingsPerCall ?? 2048;
  }

  get supportsParallelCalls(): boolean {
    return this.settings.supportsParallelCalls ?? true;
  }

  constructor(
    modelId: OpenAIEmbeddingModelId,
    settings: OpenAIEmbeddingSettings,
    config: OpenAIEmbeddingConfig,
  ) {
    this.modelId = modelId;
    this.settings = settings;
    this.config = config;
  }

  async doEmbed({
    values,
    headers,
    abortSignal,
  }: Parameters<EmbeddingModelV1<string>['doEmbed']>[0]): Promise<
    Awaited<ReturnType<EmbeddingModelV1<string>['doEmbed']>>
  > {
    if (values.length > this.maxEmbeddingsPerCall) {
      throw new TooManyEmbeddingValuesForCallError({
        provider: this.provider,
        modelId: this.modelId,
        maxEmbeddingsPerCall: this.maxEmbeddingsPerCall,
        values,
      });
    }

    const { responseHeaders, value: response } = await postJsonToApi({
<<<<<<< HEAD
      url: `${this.config.baseURL}/embeddings${this.config.queryString}`,
      headers: this.config.headers(),
=======
      url: this.config.url({
        path: '/embeddings',
        modelId: this.modelId,
      }),
      headers: combineHeaders(this.config.headers(), headers),
>>>>>>> b3f49a83
      body: {
        model: this.modelId,
        input: values,
        encoding_format: 'float',
        dimensions: this.settings.dimensions,
        user: this.settings.user,
      },
      failedResponseHandler: openaiFailedResponseHandler,
      successfulResponseHandler: createJsonResponseHandler(
        openaiTextEmbeddingResponseSchema,
      ),
      abortSignal,
      fetch: this.config.fetch,
    });

    return {
      embeddings: response.data.map(item => item.embedding),
      usage: response.usage
        ? { tokens: response.usage.prompt_tokens }
        : undefined,
      rawResponse: { headers: responseHeaders },
    };
  }
}

// minimal version of the schema, focussed on what is needed for the implementation
// this approach limits breakages when the API changes and increases efficiency
const openaiTextEmbeddingResponseSchema = z.object({
  data: z.array(z.object({ embedding: z.array(z.number()) })),
  usage: z.object({ prompt_tokens: z.number() }).nullish(),
});<|MERGE_RESOLUTION|>--- conflicted
+++ resolved
@@ -16,12 +16,7 @@
 
 type OpenAIEmbeddingConfig = {
   provider: string;
-<<<<<<< HEAD
-  baseURL: string;
-  queryString?: string;
-=======
   url: (options: { modelId: string; path: string }) => string;
->>>>>>> b3f49a83
   headers: () => Record<string, string | undefined>;
   fetch?: typeof fetch;
 };
@@ -72,16 +67,11 @@
     }
 
     const { responseHeaders, value: response } = await postJsonToApi({
-<<<<<<< HEAD
-      url: `${this.config.baseURL}/embeddings${this.config.queryString}`,
-      headers: this.config.headers(),
-=======
       url: this.config.url({
         path: '/embeddings',
         modelId: this.modelId,
       }),
       headers: combineHeaders(this.config.headers(), headers),
->>>>>>> b3f49a83
       body: {
         model: this.modelId,
         input: values,

import {
  InvalidResponseDataError,
  LanguageModelV1,
  LanguageModelV1CallWarning,
  LanguageModelV1FinishReason,
  LanguageModelV1LogProbs,
  LanguageModelV1StreamPart,
  UnsupportedFunctionalityError,
} from '@ai-sdk/provider';
import {
  ParseResult,
  combineHeaders,
  createEventSourceResponseHandler,
  createJsonResponseHandler,
  generateId,
  isParsableJson,
  postJsonToApi,
} from '@ai-sdk/provider-utils';
import { z } from 'zod';
import { convertToOpenAIChatMessages } from './convert-to-openai-chat-messages';
import { mapOpenAIChatLogProbsOutput } from './map-openai-chat-logprobs';
import { mapOpenAIFinishReason } from './map-openai-finish-reason';
import { OpenAIChatModelId, OpenAIChatSettings } from './openai-chat-settings';
import {
  openAIErrorDataSchema,
  openaiFailedResponseHandler,
} from './openai-error';

type OpenAIChatConfig = {
  provider: string;
<<<<<<< HEAD
  baseURL: string;
  queryString?: string;
=======
>>>>>>> b3f49a83
  compatibility: 'strict' | 'compatible';
  headers: () => Record<string, string | undefined>;
  url: (options: { modelId: string; path: string }) => string;
  fetch?: typeof fetch;
};

export class OpenAIChatLanguageModel implements LanguageModelV1 {
  readonly specificationVersion = 'v1';
  readonly defaultObjectGenerationMode = 'tool';

  readonly modelId: OpenAIChatModelId;
  readonly settings: OpenAIChatSettings;

  private readonly config: OpenAIChatConfig;

  constructor(
    modelId: OpenAIChatModelId,
    settings: OpenAIChatSettings,
    config: OpenAIChatConfig,
  ) {
    this.modelId = modelId;
    this.settings = settings;
    this.config = config;
  }

  get provider(): string {
    return this.config.provider;
  }

  private getArgs({
    mode,
    prompt,
    maxTokens,
    temperature,
    topP,
    topK,
    frequencyPenalty,
    presencePenalty,
    stopSequences,
    responseFormat,
    seed,
  }: Parameters<LanguageModelV1['doGenerate']>[0]) {
    const type = mode.type;

    const warnings: LanguageModelV1CallWarning[] = [];

    if (topK != null) {
      warnings.push({
        type: 'unsupported-setting',
        setting: 'topK',
      });
    }

    if (
      responseFormat != null &&
      responseFormat.type === 'json' &&
      responseFormat.schema != null
    ) {
      warnings.push({
        type: 'unsupported-setting',
        setting: 'responseFormat',
        details: 'JSON response format schema is not supported',
      });
    }

    const useLegacyFunctionCalling = this.settings.useLegacyFunctionCalling;

    if (useLegacyFunctionCalling && this.settings.parallelToolCalls === true) {
      throw new UnsupportedFunctionalityError({
        functionality: 'useLegacyFunctionCalling with parallelToolCalls',
      });
    }

    const baseArgs = {
      // model id:
      model: this.modelId,

      // model specific settings:
      logit_bias: this.settings.logitBias,
      logprobs:
        this.settings.logprobs === true ||
        typeof this.settings.logprobs === 'number'
          ? true
          : undefined,
      top_logprobs:
        typeof this.settings.logprobs === 'number'
          ? this.settings.logprobs
          : typeof this.settings.logprobs === 'boolean'
          ? this.settings.logprobs
            ? 0
            : undefined
          : undefined,
      user: this.settings.user,
      parallel_tool_calls: this.settings.parallelToolCalls,

      // standardized settings:
      max_tokens: maxTokens,
      temperature,
      top_p: topP,
      frequency_penalty: frequencyPenalty,
      presence_penalty: presencePenalty,
      stop: stopSequences,
      seed,

      // response format:
      response_format:
        responseFormat?.type === 'json' ? { type: 'json_object' } : undefined,

      // messages:
      messages: convertToOpenAIChatMessages({
        prompt,
        useLegacyFunctionCalling,
      }),
    };

    switch (type) {
      case 'regular': {
        return {
          args: {
            ...baseArgs,
            ...prepareToolsAndToolChoice({ mode, useLegacyFunctionCalling }),
          },
          warnings,
        };
      }

      case 'object-json': {
        return {
          args: {
            ...baseArgs,
            response_format: { type: 'json_object' },
          },
          warnings,
        };
      }

      case 'object-tool': {
        return {
          args: useLegacyFunctionCalling
            ? {
                ...baseArgs,
                function_call: {
                  name: mode.tool.name,
                },
                functions: [
                  {
                    name: mode.tool.name,
                    description: mode.tool.description,
                    parameters: mode.tool.parameters,
                  },
                ],
              }
            : {
                ...baseArgs,
                tool_choice: {
                  type: 'function',
                  function: { name: mode.tool.name },
                },
                tools: [
                  {
                    type: 'function',
                    function: {
                      name: mode.tool.name,
                      description: mode.tool.description,
                      parameters: mode.tool.parameters,
                    },
                  },
                ],
              },
          warnings,
        };
      }

      default: {
        const _exhaustiveCheck: never = type;
        throw new Error(`Unsupported type: ${_exhaustiveCheck}`);
      }
    }
  }

  async doGenerate(
    options: Parameters<LanguageModelV1['doGenerate']>[0],
  ): Promise<Awaited<ReturnType<LanguageModelV1['doGenerate']>>> {
    const { args, warnings } = this.getArgs(options);

    const { responseHeaders, value: response } = await postJsonToApi({
<<<<<<< HEAD
      url: `${this.config.baseURL}/chat/completions${this.config.queryString}`,
      headers: this.config.headers(),
=======
      url: this.config.url({
        path: '/chat/completions',
        modelId: this.modelId,
      }),
      headers: combineHeaders(this.config.headers(), options.headers),
>>>>>>> b3f49a83
      body: args,
      failedResponseHandler: openaiFailedResponseHandler,
      successfulResponseHandler: createJsonResponseHandler(
        openAIChatResponseSchema,
      ),
      abortSignal: options.abortSignal,
      fetch: this.config.fetch,
    });

    const { messages: rawPrompt, ...rawSettings } = args;
    const choice = response.choices[0];

    return {
      text: choice.message.content ?? undefined,
      toolCalls:
        this.settings.useLegacyFunctionCalling && choice.message.function_call
          ? [
              {
                toolCallType: 'function',
                toolCallId: generateId(),
                toolName: choice.message.function_call.name,
                args: choice.message.function_call.arguments,
              },
            ]
          : choice.message.tool_calls?.map(toolCall => ({
              toolCallType: 'function',
              toolCallId: toolCall.id ?? generateId(),
              toolName: toolCall.function.name,
              args: toolCall.function.arguments!,
            })),
      finishReason: mapOpenAIFinishReason(choice.finish_reason),
      usage: {
        promptTokens: response.usage.prompt_tokens,
        completionTokens: response.usage.completion_tokens,
      },
      rawCall: { rawPrompt, rawSettings },
      rawResponse: { headers: responseHeaders },
      warnings,
      logprobs: mapOpenAIChatLogProbsOutput(choice.logprobs),
    };
  }

  async doStream(
    options: Parameters<LanguageModelV1['doStream']>[0],
  ): Promise<Awaited<ReturnType<LanguageModelV1['doStream']>>> {
    const { args, warnings } = this.getArgs(options);

    const { responseHeaders, value: response } = await postJsonToApi({
<<<<<<< HEAD
      url: `${this.config.baseURL}/chat/completions${this.config.queryString}`,
      headers: this.config.headers(),
=======
      url: this.config.url({
        path: '/chat/completions',
        modelId: this.modelId,
      }),
      headers: combineHeaders(this.config.headers(), options.headers),
>>>>>>> b3f49a83
      body: {
        ...args,
        stream: true,

        // only include stream_options when in strict compatibility mode:
        stream_options:
          this.config.compatibility === 'strict'
            ? { include_usage: true }
            : undefined,
      },
      failedResponseHandler: openaiFailedResponseHandler,
      successfulResponseHandler: createEventSourceResponseHandler(
        openaiChatChunkSchema,
      ),
      abortSignal: options.abortSignal,
      fetch: this.config.fetch,
    });

    const { messages: rawPrompt, ...rawSettings } = args;

    const toolCalls: Array<{
      id: string;
      type: 'function';
      function: {
        name: string;
        arguments: string;
      };
    }> = [];

    let finishReason: LanguageModelV1FinishReason = 'other';
    let usage: { promptTokens: number; completionTokens: number } = {
      promptTokens: Number.NaN,
      completionTokens: Number.NaN,
    };
    let logprobs: LanguageModelV1LogProbs;

    const { useLegacyFunctionCalling } = this.settings;

    return {
      stream: response.pipeThrough(
        new TransformStream<
          ParseResult<z.infer<typeof openaiChatChunkSchema>>,
          LanguageModelV1StreamPart
        >({
          transform(chunk, controller) {
            // handle failed chunk parsing / validation:
            if (!chunk.success) {
              finishReason = 'error';
              controller.enqueue({ type: 'error', error: chunk.error });
              return;
            }

            const value = chunk.value;

            // handle error chunks:
            if ('error' in value) {
              finishReason = 'error';
              controller.enqueue({ type: 'error', error: value.error });
              return;
            }

            if (value.usage != null) {
              usage = {
                promptTokens: value.usage.prompt_tokens,
                completionTokens: value.usage.completion_tokens,
              };
            }

            const choice = value.choices[0];

            if (choice?.finish_reason != null) {
              finishReason = mapOpenAIFinishReason(choice.finish_reason);
            }

            if (choice?.delta == null) {
              return;
            }

            const delta = choice.delta;

            if (delta.content != null) {
              controller.enqueue({
                type: 'text-delta',
                textDelta: delta.content,
              });
            }

            const mappedLogprobs = mapOpenAIChatLogProbsOutput(
              choice?.logprobs,
            );
            if (mappedLogprobs?.length) {
              if (logprobs === undefined) logprobs = [];
              logprobs.push(...mappedLogprobs);
            }

            const mappedToolCalls: typeof delta.tool_calls =
              useLegacyFunctionCalling && delta.function_call != null
                ? [
                    {
                      type: 'function',
                      id: generateId(),
                      function: delta.function_call,
                      index: 0,
                    },
                  ]
                : delta.tool_calls;

            if (mappedToolCalls != null) {
              for (const toolCallDelta of mappedToolCalls) {
                const index = toolCallDelta.index;

                // Tool call start. OpenAI returns all information except the arguments in the first chunk.
                if (toolCalls[index] == null) {
                  if (toolCallDelta.type !== 'function') {
                    throw new InvalidResponseDataError({
                      data: toolCallDelta,
                      message: `Expected 'function' type.`,
                    });
                  }

                  if (toolCallDelta.id == null) {
                    throw new InvalidResponseDataError({
                      data: toolCallDelta,
                      message: `Expected 'id' to be a string.`,
                    });
                  }

                  if (toolCallDelta.function?.name == null) {
                    throw new InvalidResponseDataError({
                      data: toolCallDelta,
                      message: `Expected 'function.name' to be a string.`,
                    });
                  }

                  toolCalls[index] = {
                    id: toolCallDelta.id,
                    type: 'function',
                    function: {
                      name: toolCallDelta.function.name,
                      arguments: toolCallDelta.function.arguments ?? '',
                    },
                  };

                  const toolCall = toolCalls[index];

                  // check if tool call is complete (some providers send the full tool call in one chunk)
                  if (
                    toolCall.function?.name != null &&
                    toolCall.function?.arguments != null &&
                    isParsableJson(toolCall.function.arguments)
                  ) {
                    // send delta
                    controller.enqueue({
                      type: 'tool-call-delta',
                      toolCallType: 'function',
                      toolCallId: toolCall.id,
                      toolName: toolCall.function.name,
                      argsTextDelta: toolCall.function.arguments,
                    });

                    // send tool call
                    controller.enqueue({
                      type: 'tool-call',
                      toolCallType: 'function',
                      toolCallId: toolCall.id ?? generateId(),
                      toolName: toolCall.function.name,
                      args: toolCall.function.arguments,
                    });
                  }

                  continue;
                }

                // existing tool call, merge
                const toolCall = toolCalls[index];

                if (toolCallDelta.function?.arguments != null) {
                  toolCall.function!.arguments +=
                    toolCallDelta.function?.arguments ?? '';
                }

                // send delta
                controller.enqueue({
                  type: 'tool-call-delta',
                  toolCallType: 'function',
                  toolCallId: toolCall.id,
                  toolName: toolCall.function.name,
                  argsTextDelta: toolCallDelta.function.arguments ?? '',
                });

                // check if tool call is complete
                if (
                  toolCall.function?.name != null &&
                  toolCall.function?.arguments != null &&
                  isParsableJson(toolCall.function.arguments)
                ) {
                  controller.enqueue({
                    type: 'tool-call',
                    toolCallType: 'function',
                    toolCallId: toolCall.id ?? generateId(),
                    toolName: toolCall.function.name,
                    args: toolCall.function.arguments,
                  });
                }
              }
            }
          },

          flush(controller) {
            controller.enqueue({
              type: 'finish',
              finishReason,
              logprobs,
              usage,
            });
          },
        }),
      ),
      rawCall: { rawPrompt, rawSettings },
      rawResponse: { headers: responseHeaders },
      warnings,
    };
  }
}

// limited version of the schema, focussed on what is needed for the implementation
// this approach limits breakages when the API changes and increases efficiency
const openAIChatResponseSchema = z.object({
  choices: z.array(
    z.object({
      message: z.object({
        role: z.literal('assistant'),
        content: z.string().nullish(),
        function_call: z
          .object({
            arguments: z.string(),
            name: z.string(),
          })
          .nullish(),
        tool_calls: z
          .array(
            z.object({
              id: z.string().nullish(),
              type: z.literal('function'),
              function: z.object({
                name: z.string(),
                arguments: z.string(),
              }),
            }),
          )
          .nullish(),
      }),
      index: z.number(),
      logprobs: z
        .object({
          content: z
            .array(
              z.object({
                token: z.string(),
                logprob: z.number(),
                top_logprobs: z.array(
                  z.object({
                    token: z.string(),
                    logprob: z.number(),
                  }),
                ),
              }),
            )
            .nullable(),
        })
        .nullish(),
      finish_reason: z.string().nullish(),
    }),
  ),
  usage: z.object({
    prompt_tokens: z.number(),
    completion_tokens: z.number(),
  }),
});

// limited version of the schema, focussed on what is needed for the implementation
// this approach limits breakages when the API changes and increases efficiency
const openaiChatChunkSchema = z.union([
  z.object({
    choices: z.array(
      z.object({
        delta: z
          .object({
            role: z.enum(['assistant']).optional(),
            content: z.string().nullish(),
            function_call: z
              .object({
                name: z.string().optional(),
                arguments: z.string().optional(),
              })
              .nullish(),
            tool_calls: z
              .array(
                z.object({
                  index: z.number(),
                  id: z.string().nullish(),
                  type: z.literal('function').optional(),
                  function: z.object({
                    name: z.string().nullish(),
                    arguments: z.string().nullish(),
                  }),
                }),
              )
              .nullish(),
          })
          .nullish(),
        logprobs: z
          .object({
            content: z
              .array(
                z.object({
                  token: z.string(),
                  logprob: z.number(),
                  top_logprobs: z.array(
                    z.object({
                      token: z.string(),
                      logprob: z.number(),
                    }),
                  ),
                }),
              )
              .nullable(),
          })
          .nullish(),
        finish_reason: z.string().nullable().optional(),
        index: z.number(),
      }),
    ),
    usage: z
      .object({
        prompt_tokens: z.number(),
        completion_tokens: z.number(),
      })
      .nullish(),
  }),
  openAIErrorDataSchema,
]);

function prepareToolsAndToolChoice({
  mode,
  useLegacyFunctionCalling = false,
}: {
  mode: Parameters<LanguageModelV1['doGenerate']>[0]['mode'] & {
    type: 'regular';
  };
  useLegacyFunctionCalling?: boolean;
}) {
  // when the tools array is empty, change it to undefined to prevent errors:
  const tools = mode.tools?.length ? mode.tools : undefined;

  if (tools == null) {
    return { tools: undefined, tool_choice: undefined };
  }

  const toolChoice = mode.toolChoice;

  if (useLegacyFunctionCalling) {
    const mappedFunctions = tools.map(tool => ({
      name: tool.name,
      description: tool.description,
      parameters: tool.parameters,
    }));

    if (toolChoice == null) {
      return { functions: mappedFunctions, function_call: undefined };
    }

    const type = toolChoice.type;

    switch (type) {
      case 'auto':
      case 'none':
      case undefined:
        return {
          functions: mappedFunctions,
          function_call: undefined,
        };
      case 'required':
        throw new UnsupportedFunctionalityError({
          functionality: 'useLegacyFunctionCalling and toolChoice: required',
        });
      default:
        return {
          functions: mappedFunctions,
          function_call: { name: toolChoice.toolName },
        };
    }
  }

  const mappedTools = tools.map(tool => ({
    type: 'function',
    function: {
      name: tool.name,
      description: tool.description,
      parameters: tool.parameters,
    },
  }));

  if (toolChoice == null) {
    return { tools: mappedTools, tool_choice: undefined };
  }

  const type = toolChoice.type;

  switch (type) {
    case 'auto':
    case 'none':
    case 'required':
      return { tools: mappedTools, tool_choice: type };
    case 'tool':
      return {
        tools: mappedTools,
        tool_choice: {
          type: 'function',
          function: {
            name: toolChoice.toolName,
          },
        },
      };
    default: {
      const _exhaustiveCheck: never = type;
      throw new Error(`Unsupported tool choice type: ${_exhaustiveCheck}`);
    }
  }
}<|MERGE_RESOLUTION|>--- conflicted
+++ resolved
@@ -28,11 +28,6 @@
 
 type OpenAIChatConfig = {
   provider: string;
-<<<<<<< HEAD
-  baseURL: string;
-  queryString?: string;
-=======
->>>>>>> b3f49a83
   compatibility: 'strict' | 'compatible';
   headers: () => Record<string, string | undefined>;
   url: (options: { modelId: string; path: string }) => string;
@@ -219,16 +214,11 @@
     const { args, warnings } = this.getArgs(options);
 
     const { responseHeaders, value: response } = await postJsonToApi({
-<<<<<<< HEAD
-      url: `${this.config.baseURL}/chat/completions${this.config.queryString}`,
-      headers: this.config.headers(),
-=======
       url: this.config.url({
         path: '/chat/completions',
         modelId: this.modelId,
       }),
       headers: combineHeaders(this.config.headers(), options.headers),
->>>>>>> b3f49a83
       body: args,
       failedResponseHandler: openaiFailedResponseHandler,
       successfulResponseHandler: createJsonResponseHandler(
@@ -277,16 +267,11 @@
     const { args, warnings } = this.getArgs(options);
 
     const { responseHeaders, value: response } = await postJsonToApi({
-<<<<<<< HEAD
-      url: `${this.config.baseURL}/chat/completions${this.config.queryString}`,
-      headers: this.config.headers(),
-=======
       url: this.config.url({
         path: '/chat/completions',
         modelId: this.modelId,
       }),
       headers: combineHeaders(this.config.headers(), options.headers),
->>>>>>> b3f49a83
       body: {
         ...args,
         stream: true,
